--- conflicted
+++ resolved
@@ -400,6 +400,29 @@
             output_colored_map[expected_output_index]['atomicals'][atomical_id] = atomical_summary_info
             expected_output_index_incrementing += 1
         return AtomicalNftOutputBlueprintAssignmentSummary(output_colored_map)
+    
+    @classmethod
+    def custom_color_nft_atomicals(cls, nft_atomicals, operations_found_at_inputs, tx):
+      # define op `z` to custom-color nft
+      output_colored_map = {}
+      for atomical_id, atomical_info in sorted(nft_atomicals.items()):
+        for out_idx, txout in enumerate(tx.outputs):
+          compact_atomical_id = location_id_bytes_to_compact(atomical_id)
+          compact_atomical_id_data = operations_found_at_inputs["payload"].get(compact_atomical_id, {})
+          # if payload try to color two or more outputs, it will try to color output 0.
+          if len(compact_atomical_id_data.keys()) > 1:
+            expected_output_index = 0
+          else:
+            # if out_idx not in payload keys, skip
+            if str(out_idx) not in compact_atomical_id_data.keys():
+              continue
+            # if payload value <= 0, this nft will burn
+            if compact_atomical_id_data.get(str(out_idx), 0) <= 0:
+              continue
+            expected_output_index = out_idx
+          output_colored_map[expected_output_index] = output_colored_map.get(expected_output_index) or {'atomicals': {}}
+          output_colored_map[expected_output_index]['atomicals'][atomical_id] = atomical_info
+      return AtomicalNftOutputBlueprintAssignmentSummary(output_colored_map)
 
     @classmethod
     def calculate_output_blueprint_nfts(
@@ -409,13 +432,17 @@
             nft_atomicals,
             atomicals_spent_at_inputs,
             operations_found_at_inputs,
-            sort_fifo
+            sort_fifo,
+            is_custom_coloring_activated
     ):
         if not nft_atomicals or len(nft_atomicals) == 0:
             return AtomicalNftOutputBlueprintAssignmentSummary({})
         should_splat_nft_atomicals = is_splat_operation(operations_found_at_inputs)
         if should_splat_nft_atomicals and len(nft_atomicals.keys()) > 0:
             return AtomicalsTransferBlueprintBuilder.calculate_nft_atomicals_splat(nft_atomicals, tx)
+        should_custom_colored_nft_atomicals = is_custom_coloring_activated and is_custom_colored_operation(operations_found_at_inputs)
+        if should_custom_colored_nft_atomicals and len(nft_atomicals.keys()) > 0:
+            return AtomicalsTransferBlueprintBuilder.custom_color_nft_atomicals(nft_atomicals, operations_found_at_inputs, tx)
         else:
             # To sort by fifo for NFTs, we also need to calculate a mapping of the nfts to inputs first
             nft_map = AtomicalsTransferBlueprintBuilder.build_nft_input_idx_to_atomical_map(
@@ -481,6 +508,7 @@
                     str(expected_output_index),
                     0
                 )
+                # if expected_value <= 0, ft will burn
                 if expected_value <= 0 or remaining_value <= 0:
                     continue
                 # if expected_value > txout.value
@@ -666,7 +694,8 @@
             nft_atomicals,
             atomicals_spent_at_inputs,
             operations_found_at_inputs,
-            sort_fifo
+            sort_fifo,
+            is_custom_coloring_activated
         )
         ft_blueprint = AtomicalsTransferBlueprintBuilder.calculate_output_blueprint_fts(
             tx,
@@ -762,326 +791,6 @@
         # or there are insufficient outputs
         if expected_output_index >= len(tx.outputs) or is_unspendable_genesis(tx.outputs[expected_output_index].pk_script) or is_unspendable_legacy(tx.outputs[expected_output_index].pk_script):
             expected_output_index = 0
-<<<<<<< HEAD
-          # Also keep them at the 0'th index if the split command was used
-          if is_split_operation(operations_found_at_inputs):
-            expected_output_index = 0    
-          map_output_idxs_for_atomicals[expected_output_index] = map_output_idxs_for_atomicals.get(expected_output_index) or {'atomicals': {}}
-          map_output_idxs_for_atomicals[expected_output_index]['atomicals'][atomical_id] = atomical_summary_info
-        if found_atomical_at_input:
-          next_output_idx += 1
-      return AtomicalNftOutputBlueprintAssignmentSummary(map_output_idxs_for_atomicals)
-    else:
-      map_output_idxs_for_atomicals = {}
-      # Assign NFTs the legacy way with 1:1 inputs to outputs
-      for atomical_id, atomical_summary_info in nft_atomicals.items():
-        expected_output_index = AtomicalsTransferBlueprintBuilder.calculate_nft_output_index_legacy(atomical_summary_info.input_indexes[0].txin_index, tx, operations_found_at_inputs)
-        map_output_idxs_for_atomicals[expected_output_index] = map_output_idxs_for_atomicals.get(expected_output_index) or {'atomicals': {}}
-        map_output_idxs_for_atomicals[expected_output_index]['atomicals'][atomical_id] = atomical_summary_info
-      return AtomicalNftOutputBlueprintAssignmentSummary(map_output_idxs_for_atomicals)
-    
-  @classmethod
-  def calculate_nft_atomicals_splat(cls, nft_atomicals, tx):
-      # Splat takes all of the NFT atomicals across all inputs (including multiple atomicals at the same utxo) 
-      # and then separates them into their own distinctive output such that the result of the operation is no two atomicals
-      # will share a resulting output. This operation requires that there are at least as many outputs as there are NFT atomicals
-      # If there are not enough, then this is considered a noop and those extra NFTs are assigned to output 0
-      # If there are enough outputs, then the earliest atomical (sorted lexicographically in ascending order) goes to the 0'th output,
-      # then the second atomical goes to the 1'st output, etc until all atomicals are assigned to their own output.
-      expected_output_index_incrementing = 0 # Begin assigning splatted atomicals at the 0'th index
-      output_colored_map = {}
-      for atomical_id, atomical_summary_info in sorted(nft_atomicals.items()):
-          expected_output_index = expected_output_index_incrementing
-          if expected_output_index_incrementing >= len(tx.outputs) or is_unspendable_genesis(tx.outputs[expected_output_index_incrementing].pk_script) or is_unspendable_legacy(tx.outputs[expected_output_index_incrementing].pk_script):
-              expected_output_index = 0
-          output_colored_map[expected_output_index] = output_colored_map.get(expected_output_index) or {'atomicals': {}}
-          output_colored_map[expected_output_index]['atomicals'][atomical_id] = atomical_summary_info
-          expected_output_index_incrementing += 1 
-      return AtomicalNftOutputBlueprintAssignmentSummary(output_colored_map) 
-    
-  @classmethod
-  def custom_color_nft_atomicals(cls, nft_atomicals, operations_found_at_inputs, tx):
-    output_colored_map = {}
-    for atomical_id, atomical_info in sorted(nft_atomicals.items()):
-      for out_idx, txout in enumerate(tx.outputs):
-        compact_atomical_id = location_id_bytes_to_compact(atomical_id)
-        compact_atomical_id_data = operations_found_at_inputs["payload"].get(compact_atomical_id, {})
-        # if payload try to color two or more outputs, it will set to color 0.
-        if len(compact_atomical_id_data.keys()) > 1:
-          expected_output_index = 0
-        else:
-          # if out_idx not in payload keys, skip
-          if str(out_idx) not in compact_atomical_id_data.keys():
-            continue
-          # if payload value <= 0, this nft will burn
-          if compact_atomical_id_data.get(str(out_idx), 0) <= 0:
-            continue
-          expected_output_index = out_idx
-        output_colored_map[expected_output_index] = output_colored_map.get(expected_output_index) or {'atomicals': {}}
-        output_colored_map[expected_output_index]['atomicals'][atomical_id] = atomical_info
-    return AtomicalNftOutputBlueprintAssignmentSummary(output_colored_map)
-      
-  @classmethod
-  def calculate_output_blueprint_nfts(cls, get_atomicals_id_mint_info, tx, nft_atomicals, atomicals_spent_at_inputs, operations_found_at_inputs, sort_fifo, is_custom_coloring_activated):
-      if not nft_atomicals or len(nft_atomicals) == 0:
-          return AtomicalNftOutputBlueprintAssignmentSummary({})
-      should_splat_nft_atomicals = is_splat_operation(operations_found_at_inputs)
-      if should_splat_nft_atomicals and len(nft_atomicals.keys()) > 0:
-          return AtomicalsTransferBlueprintBuilder.calculate_nft_atomicals_splat(nft_atomicals, tx)
-      should_custom_colored_nft_atomicals = is_custom_colored_operation(operations_found_at_inputs) and is_custom_coloring_activated
-      if should_custom_colored_nft_atomicals and len(nft_atomicals.keys()) > 0:
-          return AtomicalsTransferBlueprintBuilder.custom_color_nft_atomicals(nft_atomicals, operations_found_at_inputs, tx)
-      else:
-        # To sort by fifo for NFTs, we also need to calculate a mapping of the nfts to inputs first
-        nft_map = AtomicalsTransferBlueprintBuilder.build_nft_input_idx_to_atomical_map(get_atomicals_id_mint_info, atomicals_spent_at_inputs)
-        return AtomicalsTransferBlueprintBuilder.calculate_nft_atomicals_regular(nft_map, nft_atomicals, tx, operations_found_at_inputs, sort_fifo)  
-  
-  @classmethod
-  def calculate_output_blueprint_fts(cls, tx, ft_atomicals, operations_found_at_inputs, sort_fifo, is_custom_coloring_activated):
-      if not ft_atomicals or len(ft_atomicals) == 0:
-          return AtomicalFtOutputBlueprintAssignmentSummary({}, {}, True, None) 
-      
-      # Split apart multiple NFT/FT from a UTXO
-      should_split_ft_atomicals = is_split_operation(operations_found_at_inputs)
-      if should_split_ft_atomicals:
-          return AtomicalsTransferBlueprintBuilder.color_ft_atomicals_split(ft_atomicals, operations_found_at_inputs, tx, is_custom_coloring_activated)
-      
-      should_custom_colored_ft_atomicals = is_custom_colored_operation(operations_found_at_inputs) and is_custom_coloring_activated
-      if should_custom_colored_ft_atomicals:
-          return AtomicalsTransferBlueprintBuilder.custom_color_ft_atomicals(ft_atomicals, operations_found_at_inputs, tx)
-      # Normal assignment in all cases including fall through of failure to provide a target exponent in the above resubstantiation
-      return AtomicalsTransferBlueprintBuilder.color_ft_atomicals_regular(ft_atomicals, tx, sort_fifo, is_custom_coloring_activated)
-  
-  @classmethod
-  def custom_color_ft_atomicals(cls, ft_atomicals, operations_found_at_inputs, tx):
-    output_colored_map = {}
-    fts_burned = {}
-    cleanly_assigned = True
-    for atomical_id, atomical_info in sorted(ft_atomicals.items()):
-      remaining_value = atomical_info.total_atomical_value
-      for out_idx, txout in enumerate(tx.outputs):
-        expected_output_index = out_idx
-        compact_atomical_id = location_id_bytes_to_compact(atomical_id)
-        expected_value = operations_found_at_inputs["payload"].get(compact_atomical_id, {}).get(str(expected_output_index), 0)
-        # if expected_value <= 0, ft will burn
-        if expected_value <= 0 or remaining_value <= 0:
-            continue
-        # if expected_value > txout.value
-        # only can assigned txout's value
-        # expected_value will equal to txout.value
-        if expected_value > txout.value:
-            expected_value = txout.value
-        # set cleanly_assigned
-        if expected_value < txout.value:
-            cleanly_assigned = False
-        output_colored_map[expected_output_index] = output_colored_map.get(expected_output_index) or {'atomicals': {}}
-        output_colored_map[expected_output_index]['atomicals'][atomical_id] = AtomicalColoredOutputFt(txout.value, expected_value, atomical_info)
-        remaining_value -= expected_value
-      if remaining_value > 0:
-        cleanly_assigned = False
-        fts_burned[atomical_id] = remaining_value
-    return AtomicalFtOutputBlueprintAssignmentSummary(output_colored_map, fts_burned, cleanly_assigned, None)
-
-  @classmethod
-  def color_ft_atomicals_split(cls, ft_atomicals, operations_found_at_inputs, tx, is_custom_coloring_activated):
-    output_colored_map = {}
-    fts_burned = {}
-    cleanly_assigned = True
-    for atomical_id, atomical_info in sorted(ft_atomicals.items()):
-      expected_output_indexes = []
-      remaining_value = atomical_info.total_atomical_value
-      # The FT type has the 'split' (y) method which allows us to selectively split (skip) a certain total number of token units (satoshis)
-      # before beginning to color the outputs.
-      # Essentially this makes it possible to "split" out multiple FT's located at the same input
-      # If the input at index 0 has the split operation, then it will apply for the atomical token generally across all inputs and the first output will be skipped
-      total_amount_to_skip = 0
-      # Uses the compact form of atomical id as the keys for developer convenience
-      total_amount_to_skip_potential = operations_found_at_inputs and operations_found_at_inputs.get('payload').get(location_id_bytes_to_compact(atomical_id))
-      # Sanity check to ensure it is a non-negative integer
-      if isinstance(total_amount_to_skip_potential, int) and total_amount_to_skip_potential >= 0:
-        total_amount_to_skip = total_amount_to_skip_potential
-      total_skipped_so_far = 0
-      # is_custom_coloring logic
-      # use if else keep it simple
-      if is_custom_coloring_activated:
-        for out_idx, txout in enumerate(tx.outputs):
-          # If the first output should be skipped and we have not yet done so, then skip/ignore it
-          if total_amount_to_skip > 0 and total_skipped_so_far < total_amount_to_skip:
-              total_skipped_so_far += txout.value
-              continue
-          expected_output_indexes.append(out_idx)
-          if txout.value <= remaining_value:
-            expected_value = txout.value
-          else:
-            expected_value = remaining_value
-          remaining_value -= txout.value
-          output_colored_map[out_idx] = output_colored_map.get(out_idx) or {'atomicals': {}}
-          output_colored_map[out_idx]['atomicals'][atomical_id] = AtomicalColoredOutputFt(txout.value, expected_value, atomical_info)
-          if remaining_value == 0:
-              break
-          if remaining_value < 0:
-              remaining_value = 0
-              cleanly_assigned = False # Used to indicate that all was cleanly assigned
-              break
-        if remaining_value != 0:
-          cleanly_assigned = False
-          fts_burned[atomical_id] = remaining_value
-      else:
-        for out_idx, txout in enumerate(tx.outputs):
-          if total_amount_to_skip > 0 and total_skipped_so_far < total_amount_to_skip:
-            total_skipped_so_far += txout.value
-            continue
-          # For all remaining outputs attach colors as long as there is adequate remaining_value left to cover the entire output value
-          if txout.value <= remaining_value:
-            expected_output_indexes.append(out_idx)
-            remaining_value -= txout.value
-            output_colored_map[out_idx] = output_colored_map.get(out_idx) or {'atomicals': {}}
-            output_colored_map[out_idx]['atomicals'][atomical_id] = AtomicalColoredOutputFt(txout.value, txout.value, atomical_info)
-            # We are done assigning all remaining values
-            if remaining_value == 0:
-                break
-          # Exit case when we have no more remaining_value to assign or the next output is greater than what we have in remaining_value
-          if txout.value > remaining_value or remaining_value < 0:
-              cleanly_assigned = False # Used to indicate that all was cleanly assigned
-              fts_burned[atomical_id] = remaining_value
-              break
-        if remaining_value != 0:
-          cleanly_assigned = False
-          fts_burned[atomical_id] = remaining_value
-    return AtomicalFtOutputBlueprintAssignmentSummary(output_colored_map, fts_burned, cleanly_assigned, None)
-
-  @classmethod
-  def color_ft_atomicals_regular(cls, ft_atomicals, tx, sort_fifo, is_custom_coloring_activated):
-      output_colored_map = {}
-      ft_coloring_summary = calculate_outputs_to_color_for_ft_atomical_ids(tx, ft_atomicals, sort_fifo, is_custom_coloring_activated)
-      if not ft_coloring_summary: 
-        return AtomicalFtOutputBlueprintAssignmentSummary({}, {}, True, None) 
-      
-      first_atomical_id = None 
-      if ft_coloring_summary.atomicals_list and len(ft_coloring_summary.atomicals_list):
-        first_atomical_id = ft_coloring_summary.atomicals_list[0].atomical_id
-      
-      if not is_custom_coloring_activated:
-        for atomical_id, atomical_info in ft_coloring_summary.atomical_id_to_expected_outs_map.items():
-          for expected_output_index in atomical_info.expected_outputs:
-              txout = tx.outputs[expected_output_index]
-              output_colored_map[expected_output_index] = output_colored_map.get(expected_output_index) or {'atomicals': {}}
-              output_colored_map[expected_output_index]['atomicals'][atomical_id] = AtomicalColoredOutputFt(txout.value, txout.value, atomical_info)
-        return AtomicalFtOutputBlueprintAssignmentSummary(output_colored_map, ft_coloring_summary.fts_burned, ft_coloring_summary.cleanly_assigned, first_atomical_id)
-      else:
-        # for multiple expected_outputs case
-        cleanly_assigned = True
-        for atomical_id, atomical_info in ft_coloring_summary.atomical_id_to_expected_outs_map.items():
-          total_value = atomical_info.expected_values
-          if not ft_coloring_summary.cleanly_assigned:
-             cleanly_assigned = False
-          for expected_output_index in atomical_info.expected_outputs:
-              txout = tx.outputs[expected_output_index]
-              output_colored_map[expected_output_index] = output_colored_map.get(expected_output_index) or {'atomicals': {}}
-              if total_value >= txout.value:
-                 expected_value = txout.value
-                 total_value -= expected_value
-              else:
-                 expected_value = total_value
-              output_colored_map[expected_output_index]['atomicals'][atomical_id] = AtomicalColoredOutputFt(txout.value, expected_value, atomical_info)
-        return AtomicalFtOutputBlueprintAssignmentSummary(output_colored_map, ft_coloring_summary.fts_burned, cleanly_assigned, first_atomical_id)
-
-  @classmethod
-  def calculate_output_blueprint(cls, get_atomicals_id_mint_info, tx, nft_atomicals, ft_atomicals, atomicals_spent_at_inputs, operations_found_at_inputs, sort_fifo, is_custom_coloring_activated):
-      nft_blueprint = AtomicalsTransferBlueprintBuilder.calculate_output_blueprint_nfts(get_atomicals_id_mint_info, tx, nft_atomicals, atomicals_spent_at_inputs, operations_found_at_inputs, sort_fifo, is_custom_coloring_activated)
-      ft_blueprint = AtomicalsTransferBlueprintBuilder.calculate_output_blueprint_fts(tx, ft_atomicals, operations_found_at_inputs, sort_fifo, is_custom_coloring_activated)
-      return nft_blueprint, ft_blueprint 
-
-  # Builds a map and image of all the inputs and their sat_value and atomical_value (adjusted by exponent)
-  # This is the base datastructure used to color FT outputs and determine what exact sat_value will be needed to maintain input token value to outputs
-  @classmethod
-  def build_atomical_input_summaries(cls, get_atomicals_id_mint_info, map_atomical_ids_to_summaries, atomicals_entry_list, txin_index):
-      atomicals_id_mint_info_map = {}
-      # For each input atomical spent at the current input...
-      for atomicals_entry in atomicals_entry_list:
-          atomical_id = atomicals_entry['atomical_id']
-          # value, = unpack_le_uint64(atomicals_entry['data'][HASHX_LEN + SCRIPTHASH_LEN : HASHX_LEN + SCRIPTHASH_LEN + 8])
-          # exponent, = unpack_le_uint16_from(atomicals_entry['data'][HASHX_LEN + SCRIPTHASH_LEN + 8: HASHX_LEN + SCRIPTHASH_LEN + 8 + 2])
-          sat_value = atomicals_entry['data_value']['sat_value']
-          atomical_value = atomicals_entry['data_value']['atomical_value']
-          # Perform a cache lookup for the mint information since we do not want to query multiple times for same input atomical_id
-          if not atomicals_id_mint_info_map.get(atomical_id):
-              atomical_mint_info = get_atomicals_id_mint_info(atomical_id, True)
-              if not atomical_mint_info: 
-                  raise AtomicalsTransferBlueprintBuilderError(f'build_atomical_input_summaries {atomical_id.hex()} not found in mint info. IndexError.')
-              atomicals_id_mint_info_map[atomical_id] = atomical_mint_info
-          # The first time we encounter the atomical we build the initialization struct
-          # it doesn't matter if it's an NFT or FT
-          # However note that only FTs will have an exponent >= 0 as NFT will always be exponent = 0
-          if not map_atomical_ids_to_summaries.get(atomical_id):
-            map_atomical_ids_to_summaries[atomical_id] = AtomicalInputSummary(atomical_id, atomicals_id_mint_info_map[atomical_id]['type'], atomicals_id_mint_info_map[atomical_id])
-          # use atomical_value, not value
-          # for Partially case
-          map_atomical_ids_to_summaries[atomical_id].apply_input(txin_index, sat_value, atomical_value)
-      return map_atomical_ids_to_summaries
-  
-  @classmethod
-  def build_atomical_input_summaries_by_type(cls, get_atomicals_id_mint_info, atomicals_spent_at_inputs):
-      map_atomical_ids_to_summaries = {}
-      for txin_index, atomicals_entry_list in atomicals_spent_at_inputs.items():
-          # Accumulate the total input value by atomical_id
-          # The value will be used below to determine the amount of input we can allocate for FT's
-          AtomicalsTransferBlueprintBuilder.build_atomical_input_summaries(get_atomicals_id_mint_info, map_atomical_ids_to_summaries, atomicals_entry_list, txin_index)
-      # Group the atomicals by NFT and FT for easier handling
-      nft_atomicals = {}
-      ft_atomicals = {}
-      for atomical_id, mint_info in map_atomical_ids_to_summaries.items(): 
-          if mint_info.type == 'NFT':
-              nft_atomicals[atomical_id] = mint_info
-          elif mint_info.type == 'FT':
-              ft_atomicals[atomical_id] = mint_info
-          else:
-              raise AtomicalsTransferBlueprintBuilderError(f'color_atomicals_outputs: Invalid type. IndexError')
-      atomicals_ids_spent = []
-      for atomical_id, unused in nft_atomicals.items():
-        atomicals_ids_spent.append(atomical_id)
-      for atomical_id, unused in ft_atomicals.items():
-        atomicals_ids_spent.append(atomical_id)
-      return nft_atomicals, ft_atomicals, atomicals_ids_spent
-
-  @classmethod
-  def calculate_nft_output_index_legacy(cls, input_idx, tx, operations_found_at_inputs):
-    expected_output_index = input_idx
-    # If it was unspendable output, then just set it to the 0th location
-    # ...and never allow an NFT atomical to be burned accidentally by having insufficient number of outputs either
-    # The expected output index will become the 0'th index if the 'x' extract operation was specified or there are insufficient outputs
-    if expected_output_index >= len(tx.outputs) or is_unspendable_genesis(tx.outputs[expected_output_index].pk_script) or is_unspendable_legacy(tx.outputs[expected_output_index].pk_script):
-        expected_output_index = 0
-    # If this was the 'split' (y) command, then also move them to the 0th output
-    if is_split_operation(operations_found_at_inputs):
-      expected_output_index = 0    
-    return expected_output_index
-
-  # Assign the ft quantity basic from the start_out_idx to the end until exhausted
-  # Returns the sequence of output indexes that matches until the final one that matched
-  # Also returns whether it fit cleanly in (ie: exact with no left overs or under)
-  @classmethod
-  def assign_expected_outputs_basic(cls, total_value_to_assign, tx, start_out_idx, is_custom_coloring_activated):
-      expected_output_indexes = []
-      remaining_value = total_value_to_assign
-      idx_count = 0
-      if start_out_idx >= len(tx.outputs):
-          return False, expected_output_indexes, 0
-      for out_idx, txout in enumerate(tx.outputs): 
-          # Only consider outputs from the starting index
-          if idx_count < start_out_idx:
-              idx_count += 1
-              continue
-          # For all remaining outputs attach colors as long as there is adequate remaining_value left to cover the entire output value
-          if is_unspendable_genesis(txout.pk_script) or is_unspendable_legacy(txout.pk_script):
-              idx_count += 1
-              continue
-          if is_custom_coloring_activated:
-              # Add out_idx
-              expected_output_indexes.append(out_idx)
-              remaining_value -= txout.value
-              if remaining_value > 0:
-=======
         # If this was the 'split' (y) command, then also move them to the 0th output
         if is_split_operation(operations_found_at_inputs):
             expected_output_index = 0
@@ -1106,7 +815,6 @@
             # to cover the entire output value
             if is_unspendable_genesis(txout.pk_script) or is_unspendable_legacy(txout.pk_script):
                 idx_count += 1
->>>>>>> c4157eac
                 continue
             if is_custom_coloring_activated:
                 # Add out_idx
