--- conflicted
+++ resolved
@@ -274,11 +274,8 @@
                     app.router.add_get('/proxy/blockchain.atomicals.get_by_container_item_validate', handler.atomicals_get_by_container_item_validation)
                     app.router.add_get('/proxy/blockchain.atomicals.get_container_items', handler.atomicals_get_container_items)
                     app.router.add_get('/proxy/blockchain.atomicals.get_ft_info', handler.atomicals_get_ft_info)
-<<<<<<< HEAD
                     app.router.add_get('/proxy/blockchain.atomicals.get_ft_info_batch', handler.atomicals_get_ft_info_batch)
-=======
                     app.router.add_get('/proxy/blockchain.atomicals.get_dft_mints', handler.atomicals_get_dft_mints)
->>>>>>> 37c50e54
                     app.router.add_get('/proxy/blockchain.atomicals.find_tickers', handler.atomicals_search_tickers)
                     app.router.add_get('/proxy/blockchain.atomicals.find_realms', handler.atomicals_search_realms)
                     app.router.add_get('/proxy/blockchain.atomicals.find_subrealms', handler.atomicals_search_subrealms)
@@ -333,11 +330,8 @@
                     app.router.add_post('/proxy/blockchain.atomicals.get_by_container_item_validate', handler.atomicals_get_by_container_item_validation)
                     app.router.add_post('/proxy/blockchain.atomicals.get_container_items', handler.atomicals_get_container_items)
                     app.router.add_post('/proxy/blockchain.atomicals.get_ft_info', handler.atomicals_get_ft_info)
-<<<<<<< HEAD
                     app.router.add_post('/proxy/blockchain.atomicals.get_ft_info_batch', handler.atomicals_get_ft_info_batch)
-=======
                     app.router.add_post('/proxy/blockchain.atomicals.get_dft_mints', handler.atomicals_get_dft_mints)
->>>>>>> 37c50e54
                     app.router.add_post('/proxy/blockchain.atomicals.find_tickers', handler.atomicals_search_tickers)
                     app.router.add_post('/proxy/blockchain.atomicals.find_realms', handler.atomicals_search_realms)
                     app.router.add_post('/proxy/blockchain.atomicals.find_subrealms', handler.atomicals_search_subrealms)
