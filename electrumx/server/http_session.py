# -*- coding: utf-8 -*-

import asyncio
import codecs
import datetime
import json
import time
import aiorpcx
from aiohttp import request, web
from aiorpcx import RPCError, ReplyAndDisconnect
from functools import reduce
from decimal import Decimal
import electrumx
from electrumx.lib.hash import HASHX_LEN, double_sha256, hash_to_hex_str, hex_str_to_hash, sha256
import electrumx.lib.util as util
from electrumx.lib.script2addr import get_address_from_output_script
from electrumx.lib.util_atomicals import SUBREALM_MINT_PATH, AtomicalsValidationError, auto_encode_bytes_elements, calculate_latest_state_from_mod_history, compact_to_location_id_bytes, format_name_type_candidates_to_rpc, format_name_type_candidates_to_rpc_for_subname, is_compact_atomical_id, location_id_bytes_to_compact, validate_merkle_proof_dmint, validate_rules_data
from electrumx.server.daemon import DaemonError


BAD_REQUEST = 1
DAEMON_ERROR = 2
MAX_TX_QUERY = 50
ATOMICALS_INVALID_TX = 800422

def scripthash_to_hashX(scripthash):
    try:
        bin_hash = hex_str_to_hash(scripthash)
        if len(bin_hash) == 32:
            return bin_hash[:HASHX_LEN]
    except (ValueError, TypeError):
        pass
    raise RPCError(BAD_REQUEST, f'{scripthash} is not a valid script hash')
    

def assert_atomical_id(value):
    '''Raise an RPCError if the value is not a valid atomical id
    If it is valid, return it as 32-byte binary hash.
    '''
    try:
        if value == None or value == "":
            raise RPCError(BAD_REQUEST, f'atomical_id required')
        index_of_i = value.find("i")
        if index_of_i != 64:
            raise RPCError(BAD_REQUEST, f'{value} should be an atomical_id')
        raw_hash = hex_str_to_hash(value[ : 64])
        if len(raw_hash) == 32:
            return raw_hash
    except (ValueError, TypeError):
        pass

    raise RPCError(BAD_REQUEST, f'{value} should be an atomical_id')


def assert_tx_hash(value):
    '''Raise an RPCError if the value is not a valid hexadecimal transaction hash.

    If it is valid, return it as 32-byte binary hash.
    '''
    try:
        raw_hash = hex_str_to_hash(value)
        if len(raw_hash) == 32:
            return raw_hash
    except (ValueError, TypeError):
        pass
    raise RPCError(BAD_REQUEST, f'{value} should be a transaction hash')


def non_negative_integer(value):
    '''Return param value it is or can be converted to a non-negative
    integer, otherwise raise an RPCError.'''
    try:
        value = int(value)
        if value >= 0:
            return value
    except (ValueError, TypeError):
        pass
    raise RPCError(BAD_REQUEST,
                   f'{value} should be a non-negative integer')


class DecimalEncoder(json.JSONEncoder):
    def default(self, o):
        if isinstance(o, Decimal):
            return float(o)
        return super(DecimalEncoder, self).default(o)


class HttpHandler(object):

    PROTOCOL_MIN = (1, 4)
    PROTOCOL_MAX = (1, 4, 3)

    def __init__(self, session_mgr, db, mempool, peer_mgr, kind):
        # self.transport = transport
        self.logger = util.class_logger(__name__, self.__class__.__name__)
        self.session_mgr = session_mgr
        self.db = db
        self.mempool = mempool
        self.peer_mgr = peer_mgr
        self.kind = kind
        self.env = session_mgr.env
        self.coin = self.env.coin
        self.client = 'unknown'
        self.anon_logs = self.env.anon_logs
        self.txs_sent = 0
        self.log_me = False
        self.daemon_request = self.session_mgr.daemon_request
        self.mempool_statuses = {}
        self.sv_seen = False
        self.MAX_CHUNK_SIZE = 2016
        self.hashX_subs = {}

    async def format_params(self, request):
        if request.method == "GET":
            params = json.loads(request.query.get("params", "[]"))
        else:
            json_data = await request.json()
            params = json_data.get("params", [])
        return dict(zip(range(len(params)), params))
    
    async def get_rpc_server(self):
        for service in self.env.services:
            if service.protocol == 'tcp':
                return service
            
    def remote_address(self):
        '''Returns a NetAddress or None if not connected.'''
        return self.transport.remote_address()
    
    @classmethod
    def protocol_min_max_strings(cls):
        return [util.version_string(ver)
                for ver in (cls.PROTOCOL_MIN, cls.PROTOCOL_MAX)]
            
    @classmethod
    def server_features(cls, env):
        '''Return the server features dictionary.'''
        hosts_dict = {}
        for service in env.report_services:
            port_dict = hosts_dict.setdefault(str(service.host), {})
            if service.protocol not in port_dict:
                port_dict[f'{service.protocol}_port'] = service.port

        min_str, max_str = cls.protocol_min_max_strings()
        return {
            'hosts': hosts_dict,
            'pruning': None,
            'server_version': electrumx.version,
            'protocol_min': min_str,
            'protocol_max': max_str,
            'genesis_hash': env.coin.GENESIS_HASH,
            'hash_function': 'sha256',
            'services': [str(service) for service in env.report_services],
        }
    
    def is_tor(self):
        '''Try to detect if the connection is to a tor hidden service we are
        running.'''
        proxy_address = self.peer_mgr.proxy_address()
        if not proxy_address:
            return False
        remote_addr = self.remote_address()
        if not remote_addr:
            return False
        return remote_addr.host == proxy_address.host

    async def _merkle_proof(self, cp_height, height):
        max_height = self.db.db_height
        if not height <= cp_height <= max_height:
            raise RPCError(BAD_REQUEST,
                           f'require header height {height:,d} <= '
                           f'cp_height {cp_height:,d} <= '
                           f'chain height {max_height:,d}')
        branch, root = await self.db.header_branch_and_root(cp_height + 1,
                                                            height)
        return {
            'branch': [hash_to_hex_str(elt) for elt in branch],
            'root': hash_to_hex_str(root),
        }
    
    async def address_listunspent(self, request):
        '''Return the list of UTXOs of an address.'''
        addrs = request.match_info.get('addrs', '')
        if not addrs:
            return web.Response(status=404)
        list_addr = list(dict.fromkeys(addrs.split(',')))
        list_tx = list()
        for address in list_addr:
            hashX = self.address_to_hashX(address)
            list_utxo = await self.hashX_listunspent(hashX)
            for utxo in list_utxo:
                tx_detail = await self.transaction_get(utxo["tx_hash"], True)
                list_tx.append(await self.wallet_unspent(address, utxo, tx_detail))
        return web.json_response(list_tx)

    async def address(self, request):
        addr = request.match_info.get('addr', '')
        if not addr:
            return web.Response(status=404)
        addr_balance = await self.address_get_balance(addr)
        confirmed_sat = addr_balance["confirmed"]
        unconfirmed_sat = addr_balance["unconfirmed"]
        res = {"addrStr": addr,
               "balance": float(self.coin.decimal_value(confirmed_sat)),
               "balanceSat": confirmed_sat,
               "unconfirmedBalance": float(self.coin.decimal_value(unconfirmed_sat)),
               "unconfirmedBalanceSat": addr_balance["unconfirmed"]}
        return web.json_response(res)

    async def history(self, request):
        '''Query parameters check.'''
        addrs = request.match_info.get('addrs', '')
        query_str = request.rel_url.query
        query_from = util.parse_int(query_str['from'], 0) if 'from' in query_str else 0
        query_to = util.parse_int(query_str['to'], MAX_TX_QUERY) if 'to' in query_str else MAX_TX_QUERY
        if query_from < 0:
            return web.Response(status=400, text=f'Invalid state: "from" ({query_from}) is expected to be greater '
            f'than or equal to 0')

        if query_to < 0:
            return web.Response(status=400, text=f'Invalid state: "to" ({query_to}) is expected to be greater '
            f'than or equal to 0')

        if query_from > query_to:
            return web.Response(status=400, text=f'Invalid state: "from" ({query_from}) is '
            f'expected to be less than "to" ({query_to})')

        if not addrs:
            return web.Response(status=404)

        query_to = query_to if query_to - query_from < MAX_TX_QUERY else query_from + MAX_TX_QUERY

        list_addr = list(dict.fromkeys(addrs.split(',')))
        items = list()
        list_history = []
        for address in list_addr:
            list_history = list_history + await self.address_get_history(address)
        for i in range(len(list_history)):
            if i < query_from or i >= query_to:
                continue
            item = list_history[i]
            blockheight = item["height"]
            tx_detail = await self.transaction_get(item["tx_hash"], True)
            items.append(await self.wallet_history(blockheight, tx_detail))
        res = {"totalItems": len(list_history),
               "from": query_from,
               "to": query_to,
               "items": items}
        jsonStr = json.dumps(res, cls=DecimalEncoder)
        return web.json_response(json.loads(jsonStr))

    async def wallet_history(self, blockheight, tx_detail):
        txid = tx_detail["txid"]
        confirmations = tx_detail["confirmations"] if 'confirmations' in tx_detail else 0
        if 'time' in tx_detail:
            time = tx_detail["time"]
        else:
            # This is unconfirmed transaction, so get the time from memory pool
            # The time the transaction entered the memory pool, Unix epoch time format
            mempool = await self.mempool_get(True)
            tx = mempool.get(txid)
            if tx is not None:
                time = tx["time"] if 'time' in tx else None
            else:
                time = None
        if time is None:
            raise RPCError(BAD_REQUEST, f'cannot get the transaction\'s time')
        list_vin = tx_detail["vin"]
        list_vout = tx_detail["vout"]
        list_final_vin = [await self.vin_factory(item) for item in list_vin]
        value_in = Decimal(str(reduce(lambda prev, x: prev + x["value"], list_final_vin, 0)))
        value_out = Decimal(str(reduce(lambda prev, x: prev + x["value"], list_vout, 0)))
        value_in_places = value_in.as_tuple().exponent
        value_out_places = value_out.as_tuple().exponent
        min_places = min(value_in_places, value_out_places)
        if min_places < 0:
            pos = abs(min_places)
        else:
            pos = 0
        if value_in > 0:
            fees = round(value_in - value_out, pos)
        else:
            '''from Block Reward'''
            fees = 0

        return {"txid": txid,
                "blockheight": blockheight,
                "vin": list_final_vin,
                "vout": list_vout,
                "valueOut": value_out,
                "valueIn": value_in,
                "fees": fees,
                "confirmations": confirmations,
                "time": time}

    async def vin_factory(self, obj):
        if 'txid' in obj:
            txid = obj["txid"]
            vout = obj["vout"]
            tx_detail = await self.transaction_get(txid, True)
            list_vout = tx_detail["vout"]
            prev_vout = list_vout[vout]
            value = prev_vout["value"]
            addr = prev_vout["scriptPubKey"]["addresses"][0]
            return {
                "txid": txid,
                "addr": addr,
                "valueSat": value * self.coin.VALUE_PER_COIN,
                "value": value
            }
        else:
            '''from Block Reward'''
            obj["value"] = 0
            return obj

    async def wallet_unspent(self, address, utxo, tx_detail):
        height = utxo["height"]
        satoshis = utxo["value"]
        vout = utxo["tx_pos"]
        confirmations = tx_detail["confirmations"] if 'confirmations' in tx_detail else 0
        list_vout = tx_detail["vout"]
        list_pick = []
        for item in list_vout:
            '''In case some vout will contain OP_RETURN and no addresses key'''
            addr = item["scriptPubKey"]["addresses"][0] if 'addresses' in item["scriptPubKey"] else ""
            n = item["n"] if 'n' in item else ""
            if addr == address or (addr == "" and n == vout):
                list_pick.append(item)

        if len(list_pick) > 0:
            obj = list_pick[0]
            amount = obj["value"]
            script_pub_key = obj["scriptPubKey"]["hex"]
        else:
            raise Exception(f'cannot get the transaction\'s list of outputs from address:{address}')
        return {"address": address,
                "txid": tx_detail["txid"],
                "vout": vout,
                "scriptPubKey": script_pub_key,
                "amount": amount,
                "satoshis": satoshis,
                "height": height,
                "confirmations": confirmations}
    
    async def address_status(self, hashX):
        '''Returns an address status.

        Status is a hex string, but must be None if there is no history.
        '''
        # Note history is ordered and mempool unordered in electrum-server
        # For mempool, height is -1 if it has unconfirmed inputs, otherwise 0
        db_history, cost = await self.session_mgr.limited_history(hashX)
        mempool = await self.mempool.transaction_summaries(hashX)

        status = ''.join(f'{hash_to_hex_str(tx_hash)}:'
                         f'{height:d}:'
                         for tx_hash, height in db_history)
        status += ''.join(f'{hash_to_hex_str(tx.hash)}:'
                          f'{-tx.has_unconfirmed_inputs:d}:'
                          for tx in mempool)

        # Add status hashing cost
        # self.bump_cost(cost + 0.1 + len(status) * 0.00002)

        if status:
            status = sha256(status.encode()).hex()
        else:
            status = None

        if mempool:
            self.mempool_statuses[hashX] = status
        else:
            self.mempool_statuses.pop(hashX, None)

        return status

    async def hashX_subscribe(self, hashX, alias):
        # Store the subscription only after address_status succeeds
        result = await self.address_status(hashX)
        self.hashX_subs[hashX] = alias
        return result

    def address_to_hashX(self, address):
        try:
            return self.coin.address_to_hashX(address)
        except Exception:
            pass
        raise RPCError(BAD_REQUEST, f'{address} is not a valid address')

    async def address_get_balance(self, address):
        '''Return the confirmed and unconfirmed balance of an address.'''
        hashX = self.address_to_hashX(address)
        return await self.get_balance(hashX)

    async def address_get_history(self, address):
        '''Return the confirmed and unconfirmed history of an address.'''
        hashX = self.address_to_hashX(address)
        return await self.confirmed_and_unconfirmed_history(hashX)

    async def get_balance(self, hashX):
        utxos = await self.db.all_utxos(hashX)
        confirmed = sum(utxo.value for utxo in utxos)
        unconfirmed = await self.mempool.balance_delta(hashX)
        return {'confirmed': confirmed, 'unconfirmed': unconfirmed}

    async def unconfirmed_history(self, hashX):
        # Note unconfirmed history is unordered in electrum-server
        # height is -1 if it has unconfirmed inputs, otherwise 0
        return [{'tx_hash': hash_to_hex_str(tx.hash),
                 'height': -tx.has_unconfirmed_inputs,
                 'fee': tx.fee}
                for tx in await self.mempool.transaction_summaries(hashX)]

    async def confirmed_and_unconfirmed_history(self, hashX):
        # Note history is ordered but unconfirmed is unordered in e-s
        history, cost = await self.session_mgr.limited_history(hashX)
        conf = [{'tx_hash': hash_to_hex_str(tx_hash), 'height': height}
                for tx_hash, height in history]
        return conf + await self.unconfirmed_history(hashX)
    
    async def mempool_get(self, verbose=False):
        '''Returns all transaction ids in memory pool as a json array of string transaction ids

        verbose: True for a json object, false for array of transaction ids
        '''
        if verbose not in (True, False):
            raise RPCError(BAD_REQUEST, f'"verbose" must be a boolean')

        return await self.daemon_request('getrawmempool', verbose)

    # Get atomicals base information from db or placeholder information if mint is still in the mempool and unconfirmed
    async def atomical_id_get(self, compact_atomical_id):
        atomical_id = compact_to_location_id_bytes(compact_atomical_id)
        atomical = await self.session_mgr.bp.get_base_mint_info_rpc_format_by_atomical_id(atomical_id)
        if atomical:
            return atomical
        # Check mempool
        atomical_in_mempool = await self.mempool.get_atomical_mint(atomical_id)
        if atomical_in_mempool == None:
            raise RPCError(BAD_REQUEST, f'"{compact_atomical_id}" is not found')
        return atomical_in_mempool
    

    async def atomicals_list_get(self, limit, offset, asc):
        atomicals = await self.db.get_atomicals_list(limit, offset, asc)
        atomicals_populated = []
        for atomical_id in atomicals:
            atomical = await self.atomical_id_get(location_id_bytes_to_compact(atomical_id))
            atomicals_populated.append(atomical)
        return {'global': await self.get_summary_info(), 'result': atomicals_populated }
    

    async def atomical_id_get_ft_info(self, compact_atomical_id):
        atomical_id = compact_to_location_id_bytes(compact_atomical_id)
        atomical = await self.session_mgr.bp.get_base_mint_info_rpc_format_by_atomical_id(atomical_id)

        if atomical['subtype'] == 'decentralized':
            atomical = await self.session_mgr.bp.get_dft_mint_info_rpc_format_by_atomical_id(atomical_id)
        elif atomical['subtype'] == 'direct':
            atomical = await self.session_mgr.bp.get_ft_mint_info_rpc_format_by_atomical_id(atomical_id)
        else:
            raise RPCError(BAD_REQUEST, f'"{compact_atomical_id}" is not a fungible token (FT)')

        if atomical:
            return atomical

        # Check mempool
        atomical_in_mempool = await self.mempool.get_atomical_mint(atomical_id)
        if atomical_in_mempool == None:
            raise RPCError(BAD_REQUEST, f'"{compact_atomical_id}" is not found')
        return atomical_in_mempool
    
    # Perform a search for tickers, containers, and realms  
    def atomicals_search_name_template(self, db_prefix, name_type_str, prefix=None, Reverse=False, Limit=100, Offset=0):
        search_prefix = b''
        if prefix:
            search_prefix = prefix.encode()
        db_entries = self.db.get_name_entries_template_limited(db_prefix, search_prefix, Reverse, Limit, Offset)
        formatted_results = []
        for item in db_entries:
            obj = {
                'atomical_id': location_id_bytes_to_compact(item['atomical_id']),
                'tx_num': item['tx_num']
            }
            obj[name_type_str] = item['name']
            formatted_results.append(obj)
        return {'result': formatted_results}
    
    def auto_populate_container_dmint_items_fields(self, items):
        if not items or not isinstance(items, dict):
            return {}
        for item, value in items.items():
            provided_id = value.get('id')
            if provided_id and isinstance(provided_id, bytes) and len(provided_id) == 36:
                value['$id'] = location_id_bytes_to_compact(provided_id)
        return auto_encode_bytes_elements(items)

    async def search_token(self, db_prefix, name_type_str, prefix=None, Reverse=False, Limit=100, Offset=0):
        search_prefix = b''
        if prefix:
            search_prefix = prefix.encode()
        db_entries = self.db.get_name_entries_template_limited(db_prefix, search_prefix, Reverse, Limit, Offset)
        formatted_results = []
        for item in db_entries:
            atomical_id = location_id_bytes_to_compact(item['atomical_id'])
            atomical_data = await self.atomical_id_get_ft_info(atomical_id)
            obj = {
                'atomical_id': (atomical_id),
                'tx_num': item['tx_num'],
                'atomical_data': atomical_data,
            }
            obj[name_type_str] = item['name']
            formatted_results.append(obj)
        return {'result': formatted_results}
    
    
    async def hashX_listunspent(self, hashX):
        '''Return the list of UTXOs of a script hash, including mempool
        effects.'''
        utxos = await self.db.all_utxos(hashX)
        utxos = sorted(utxos)
        utxos.extend(await self.mempool.unordered_UTXOs(hashX))
        # self.bump_cost(1.0 + len(utxos) / 50)
        spends = await self.mempool.potential_spends(hashX)
        returned_utxos = []
        for utxo in utxos:
            if (utxo.tx_hash, utxo.tx_pos) in spends:
                continue
            atomicals = self.db.get_atomicals_by_utxo(utxo, True)
            atomicals_basic_infos = []
            for atomical_id in atomicals:
                # This call is efficient in that it's cached underneath
                # For now we only show the atomical id because it can always be fetched separately and it will be more efficient
                atomical_basic_info = await self.session_mgr.bp.get_base_mint_info_rpc_format_by_atomical_id(atomical_id) 
                # Todo need to combine mempool atomicals 
                atomical_id_compact = location_id_bytes_to_compact(atomical_id)
                atomicals_basic_infos.append(atomical_id_compact)

            returned_utxos.append({
                'txid': hash_to_hex_str(utxo.tx_hash),
                'tx_hash': hash_to_hex_str(utxo.tx_hash),
                'index': utxo.tx_pos,
                'tx_pos': utxo.tx_pos,
                'vout': utxo.tx_pos,
                'height': utxo.height,
                'value': utxo.value,
                'atomicals': atomicals_basic_infos
            })
        return returned_utxos
    
    async def hashX_ft_balances_atomicals(self, hashX):
        utxos = await self.db.all_utxos(hashX)
        utxos = sorted(utxos)
        # Comment out the utxos for now and add it in later
        # utxos.extend(await self.mempool.unordered_UTXOs(hashX))
        spends = [] # await self.mempool.potential_spends(hashX)
        returned_utxos = []
        atomicals_id_map = {}
        for utxo in utxos:
            if (utxo.tx_hash, utxo.tx_pos) in spends:
                continue
            atomicals = self.db.get_atomicals_by_utxo(utxo, True)
            atomicals_basic_infos = []
            for atomical_id in atomicals: 
                # This call is efficient in that it's cached underneath
                # For now we only show the atomical id because it can always be fetched separately and it will be more efficient
                atomical_basic_info = await self.session_mgr.bp.get_base_mint_info_rpc_format_by_atomical_id(atomical_id) 
                atomical_id_compact = location_id_bytes_to_compact(atomical_id)
                atomicals_id_map[atomical_id_compact] = atomical_basic_info
                atomicals_basic_infos.append(atomical_id_compact)
            if len(atomicals) > 0:
                returned_utxos.append({'txid': hash_to_hex_str(utxo.tx_hash),
                'index': utxo.tx_pos,
                'vout': utxo.tx_pos,
                'height': utxo.height,
                'value': utxo.value,
                'atomicals': atomicals_basic_infos})
        # Aggregate balances
        return_struct = {
            'balances': {}
        }
        for returned_utxo in returned_utxos: 
            for atomical_id_entry_compact in returned_utxo['atomicals']:
                atomical_id_basic_info = atomicals_id_map[atomical_id_entry_compact]
                atomical_id_compact = atomical_id_basic_info['atomical_id']
                assert(atomical_id_compact == atomical_id_entry_compact)
                if atomical_id_basic_info.get('type') == 'FT':
                    if return_struct['balances'].get(atomical_id_compact) == None:
                        return_struct['balances'][atomical_id_compact] = {}
                        return_struct['balances'][atomical_id_compact]['id'] = atomical_id_compact
                        return_struct['balances'][atomical_id_compact]['ticker'] = atomical_id_basic_info.get('$ticker')
                        return_struct['balances'][atomical_id_compact]['confirmed'] = 0
                    if returned_utxo['height'] > 0:
                        return_struct['balances'][atomical_id_compact]['confirmed'] += returned_utxo['value']
        return return_struct

    async def hashX_nft_balances_atomicals(self, hashX):
        Verbose = False
        utxos = await self.db.all_utxos(hashX)
        utxos = sorted(utxos)
        # Comment out the utxos for now and add it in later
        # utxos.extend(await self.mempool.unordered_UTXOs(hashX))
        spends = [] # await self.mempool.potential_spends(hashX)
        returned_utxos = []
        atomicals_id_map = {}
        for utxo in utxos:
            if (utxo.tx_hash, utxo.tx_pos) in spends:
                continue
            atomicals = self.db.get_atomicals_by_utxo(utxo, True)
            atomicals_basic_infos = []
            for atomical_id in atomicals: 
                # This call is efficient in that it's cached underneath
                # For now we only show the atomical id because it can always be fetched separately and it will be more efficient
                atomical_basic_info = await self.session_mgr.bp.get_base_mint_info_rpc_format_by_atomical_id(atomical_id) 
                atomical_id_compact = location_id_bytes_to_compact(atomical_id)
                atomicals_id_map[atomical_id_compact] = atomical_basic_info
                atomicals_basic_infos.append(atomical_id_compact)
            if len(atomicals) > 0:
                returned_utxos.append({'txid': hash_to_hex_str(utxo.tx_hash),
                'index': utxo.tx_pos,
                'vout': utxo.tx_pos,
                'height': utxo.height,
                'value': utxo.value,
                'atomicals': atomicals_basic_infos})
        # Aggregate balances
        return_struct = {
            'balances': {}
        }
        for returned_utxo in returned_utxos: 
            for atomical_id_entry_compact in returned_utxo['atomicals']:
                atomical_id_basic_info = atomicals_id_map[atomical_id_entry_compact]
                atomical_id_compact = atomical_id_basic_info['atomical_id']
                assert(atomical_id_compact == atomical_id_entry_compact)
                if atomical_id_basic_info.get('type') == 'NFT':
                    if return_struct['balances'].get(atomical_id_compact) == None:
                        return_struct['balances'][atomical_id_compact] = {}
                        return_struct['balances'][atomical_id_compact]['id'] = atomical_id_compact
                        return_struct['balances'][atomical_id_compact]['confirmed'] = 0
                    if atomical_id_basic_info.get('subtype'):
                        return_struct['balances'][atomical_id_compact]['subtype'] = atomical_id_basic_info.get('subtype')
                    if atomical_id_basic_info.get('$request_container'):
                        return_struct['balances'][atomical_id_compact]['request_container'] = atomical_id_basic_info.get('$request_container')
                    if atomical_id_basic_info.get('$container'):
                        return_struct['balances'][atomical_id_compact]['container'] = atomical_id_basic_info.get('$container')
                    if atomical_id_basic_info.get('$dmitem'):
                        return_struct['balances'][atomical_id_compact]['dmitem'] = atomical_id_basic_info.get('$dmitem')
                    if atomical_id_basic_info.get('$request_dmitem'):
                        return_struct['balances'][atomical_id_compact]['request_dmitem'] = atomical_id_basic_info.get('$request_dmitem')
                    if atomical_id_basic_info.get('$realm'):
                        return_struct['balances'][atomical_id_compact]['realm'] = atomical_id_basic_info.get('$realm')
                    if atomical_id_basic_info.get('$request_realm'):
                        return_struct['balances'][atomical_id_compact]['request_realm'] = atomical_id_basic_info.get('$request_realm')
                    if atomical_id_basic_info.get('$subrealm'):
                        return_struct['balances'][atomical_id_compact]['subrealm'] = atomical_id_basic_info.get('$subrealm')
                    if atomical_id_basic_info.get('$request_subrealm'):
                        return_struct['balances'][atomical_id_compact]['request_subrealm'] = atomical_id_basic_info.get('$request_subrealm')
                    if atomical_id_basic_info.get('$full_realm_name'):
                        return_struct['balances'][atomical_id_compact]['full_realm_name'] = atomical_id_basic_info.get('$full_realm_name')
                    if atomical_id_basic_info.get('$parent_container'):
                        return_struct['balances'][atomical_id_compact]['parent_container'] = atomical_id_basic_info.get('$parent_container')
                    if atomical_id_basic_info.get('$parent_realm'):
                        return_struct['balances'][atomical_id_compact]['parent_realm'] = atomical_id_basic_info.get('$parent_realm')
                    if atomical_id_basic_info.get('$parent_container_name'):
                        return_struct['balances'][atomical_id_compact]['parent_container_name'] = atomical_id_basic_info.get('$parent_container_name')
                    if atomical_id_basic_info.get('$bitwork'):
                        return_struct['balances'][atomical_id_compact]['bitwork'] = atomical_id_basic_info.get('$bitwork')
                    if atomical_id_basic_info.get('$parents'):
                        return_struct['balances'][atomical_id_compact]['parents'] = atomical_id_basic_info.get('$parents')
                    if returned_utxo['height'] > 0:
                        return_struct['balances'][atomical_id_compact]['confirmed'] += returned_utxo['value']
        return return_struct
    
    def atomical_resolve_id(self, compact_atomical_id_or_atomical_number):
        compact_atomical_id = compact_atomical_id_or_atomical_number
        if not isinstance(compact_atomical_id_or_atomical_number, int) and is_compact_atomical_id(compact_atomical_id_or_atomical_number):
            assert_atomical_id(compact_atomical_id)
        else:
            found_atomical_id = self.db.get_atomical_id_by_atomical_number(compact_atomical_id_or_atomical_number)
            if not found_atomical_id:
                raise RPCError(BAD_REQUEST, f'not found atomical: {compact_atomical_id_or_atomical_number}')
            compact_atomical_id = location_id_bytes_to_compact(found_atomical_id)
        return compact_atomical_id
    
    async def atomical_id_get_location(self, compact_atomical_id):
        atomical_id = compact_to_location_id_bytes(compact_atomical_id)
        atomical = await self.atomical_id_get(compact_atomical_id)
        await self.db.populate_extended_location_atomical_info(atomical_id, atomical)
        return atomical
    
    async def get_summary_info(self, atomical_hash_count=10):
        if atomical_hash_count and atomical_hash_count > 100000:
                atomical_hash_count = 100000

        db_height = self.db.db_height
        last_block_hash = self.db.get_atomicals_block_hash(db_height)
        ret = {
            'coin': self.env.coin.__name__,
            'network': self.coin.NET,
            'height': db_height,
            'block_tip': hash_to_hex_str(self.db.db_tip),
            'server_time': datetime.datetime.now().isoformat(),
            'atomicals_block_tip': last_block_hash,
            'atomical_count': self.db.db_atomical_count
        }

        list_hashes = {}
        ret['atomicals_block_hashes'] = {}
        # ret['atomicals_block_hashes'][db_height] = last_block_hash
        for i in range(atomical_hash_count):
            next_db_height = db_height - i
            nextblockhash = self.db.get_atomicals_block_hash(next_db_height)
            ret['atomicals_block_hashes'][next_db_height] = nextblockhash
        return ret
    
    async def atomical_id_get_state(self, compact_atomical_id, Verbose=False):
        atomical_id = compact_to_location_id_bytes(compact_atomical_id)
        atomical = await self.atomical_id_get(compact_atomical_id)
        height = self.session_mgr.bp.height
        self.db.populate_extended_mod_state_latest_atomical_info(atomical_id, atomical, height)
        await self.db.populate_extended_location_atomical_info(atomical_id, atomical)
        return atomical
    
    async def atomical_id_get_state_history(self, compact_atomical_id):
        atomical_id = compact_to_location_id_bytes(compact_atomical_id)
        atomical = await self.atomical_id_get(compact_atomical_id)
        height = self.session_mgr.bp.height
        self.db.populate_extended_mod_state_history_atomical_info(atomical_id, atomical, height)
        await self.db.populate_extended_location_atomical_info(atomical_id, atomical)
        return atomical
    
    async def atomical_id_get_events(self, compact_atomical_id):
        atomical_id = compact_to_location_id_bytes(compact_atomical_id)
        atomical = await self.atomical_id_get(compact_atomical_id)
        height = self.session_mgr.bp.height
        self.db.populate_extended_events_atomical_info(atomical_id, atomical, height)
        await self.db.populate_extended_location_atomical_info(atomical_id, atomical)
        return atomical
    
    async def atomical_id_get_tx_history(self, compact_atomical_id):
        atomical_id = compact_to_location_id_bytes(compact_atomical_id)
        atomical = await self.atomical_id_get(compact_atomical_id)
        history = await self.scripthash_get_history(hash_to_hex_str(double_sha256(atomical_id)))
        history.sort(key=lambda x: x['height'], reverse=True)

        atomical['tx'] = {
            'history': history
        }
        return atomical
    
    async def hashX_listscripthash_atomicals(self, hashX, Verbose=False):
        utxos = await self.db.all_utxos(hashX)
        utxos = sorted(utxos)
        # Comment out the utxos for now and add it in later
        # utxos.extend(await self.mempool.unordered_UTXOs(hashX))
        spends = [] # await self.mempool.potential_spends(hashX)
        returned_utxos = []
        atomicals_id_map = {}
        for utxo in utxos:
            if (utxo.tx_hash, utxo.tx_pos) in spends:
                continue
            atomicals = self.db.get_atomicals_by_utxo(utxo, True)
            atomicals_basic_infos = []
            for atomical_id in atomicals:
                # This call is efficient in that it's cached underneath
                # For now we only show the atomical id because it can always be fetched separately and it will be more efficient
                atomical_basic_info = await self.session_mgr.bp.get_base_mint_info_rpc_format_by_atomical_id(atomical_id) 
                atomical_id_compact = location_id_bytes_to_compact(atomical_id)
                atomicals_id_map[atomical_id_compact] = atomical_basic_info
                atomicals_basic_infos.append(atomical_id_compact)
            if Verbose or len(atomicals) > 0:
                returned_utxos.append({'txid': hash_to_hex_str(utxo.tx_hash),
                'index': utxo.tx_pos,
                'vout': utxo.tx_pos,
                'height': utxo.height,
                'value': utxo.value,
                'atomicals': atomicals_basic_infos})

        # Aggregate balances
        return_struct = {
            'global': await self.get_summary_info(),
            'atomicals': {},
            'utxos': returned_utxos
        }

        for returned_utxo in returned_utxos:
            for atomical_id_entry_compact in returned_utxo['atomicals']:
                atomical_id_basic_info = atomicals_id_map[atomical_id_entry_compact]
                atomical_id_ref = atomical_id_basic_info['atomical_id']
                if return_struct['atomicals'].get(atomical_id_ref) == None:
                    return_struct['atomicals'][atomical_id_ref] = {
                        'atomical_id': atomical_id_ref,
                        'atomical_number': atomical_id_basic_info['atomical_number'],
                        'type': atomical_id_basic_info['type'],
                        'confirmed': 0,
                        # 'subtype': atomical_id_basic_info.get('subtype'),
                        'data': atomical_id_basic_info
                    }
                    if atomical_id_basic_info.get('$realm'):
                        return_struct['atomicals'][atomical_id_ref]['subtype'] = atomical_id_basic_info.get('subtype')
                        return_struct['atomicals'][atomical_id_ref]['request_realm_status'] = atomical_id_basic_info.get('$request_realm_status')
                        return_struct['atomicals'][atomical_id_ref]['request_realm'] = atomical_id_basic_info.get('$request_realm')
                        return_struct['atomicals'][atomical_id_ref]['realm'] = atomical_id_basic_info.get('$realm')
                        return_struct['atomicals'][atomical_id_ref]['full_realm_name'] = atomical_id_basic_info.get('$full_realm_name')
                    elif atomical_id_basic_info.get('$subrealm'):
                        return_struct['atomicals'][atomical_id_ref]['subtype'] = atomical_id_basic_info.get('subtype')
                        return_struct['atomicals'][atomical_id_ref]['request_subrealm_status'] = atomical_id_basic_info.get('$request_subrealm_status')
                        return_struct['atomicals'][atomical_id_ref]['request_subrealm'] = atomical_id_basic_info.get('$request_subrealm')
                        return_struct['atomicals'][atomical_id_ref]['parent_realm'] = atomical_id_basic_info.get('$parent_realm')
                        return_struct['atomicals'][atomical_id_ref]['subrealm'] = atomical_id_basic_info.get('$subrealm')
                        return_struct['atomicals'][atomical_id_ref]['full_realm_name'] = atomical_id_basic_info.get('$full_realm_name')
                    elif atomical_id_basic_info.get('$dmitem'):
                        return_struct['atomicals'][atomical_id_ref]['subtype'] = atomical_id_basic_info.get('subtype')
                        return_struct['atomicals'][atomical_id_ref]['request_dmitem_status'] = atomical_id_basic_info.get('$request_dmitem_status')
                        return_struct['atomicals'][atomical_id_ref]['request_dmitem'] = atomical_id_basic_info.get('$request_dmitem')
                        return_struct['atomicals'][atomical_id_ref]['parent_container'] = atomical_id_basic_info.get('$parent_container')
                        return_struct['atomicals'][atomical_id_ref]['dmitem'] = atomical_id_basic_info.get('$dmitem')
                    elif atomical_id_basic_info.get('$ticker'):
                        return_struct['atomicals'][atomical_id_ref]['subtype'] = atomical_id_basic_info.get('subtype')
                        return_struct['atomicals'][atomical_id_ref]['ticker_candidates'] = atomical_id_basic_info.get('$ticker_candidates')
                        return_struct['atomicals'][atomical_id_ref]['request_ticker_status'] =  atomical_id_basic_info.get('$request_ticker_status')
                        return_struct['atomicals'][atomical_id_ref]['request_ticker'] = atomical_id_basic_info.get('$request_ticker')
                        return_struct['atomicals'][atomical_id_ref]['ticker'] = atomical_id_basic_info.get('$ticker')
                    elif atomical_id_basic_info.get('$container'):
                        return_struct['atomicals'][atomical_id_ref]['subtype'] = atomical_id_basic_info.get('subtype')
                        return_struct['atomicals'][atomical_id_ref]['request_container_status'] = atomical_id_basic_info.get('$request_container_status')
                        return_struct['atomicals'][atomical_id_ref]['container'] = atomical_id_basic_info.get('$container')
                        return_struct['atomicals'][atomical_id_ref]['request_container'] = atomical_id_basic_info.get('$request_container')
                    # Label them as candidates if they were candidates
                    elif atomical_id_basic_info.get('subtype') == 'request_realm':
                        return_struct['atomicals'][atomical_id_ref]['subtype'] = atomical_id_basic_info.get('subtype')
                        return_struct['atomicals'][atomical_id_ref]['request_realm_status'] = atomical_id_basic_info.get('$request_realm_status')
                        return_struct['atomicals'][atomical_id_ref]['request_realm'] = atomical_id_basic_info.get('$request_realm')
                        return_struct['atomicals'][atomical_id_ref]['realm_candidates'] = atomical_id_basic_info.get('$realm_candidates')
                    elif atomical_id_basic_info.get('subtype') == 'request_subrealm':
                        return_struct['atomicals'][atomical_id_ref]['subtype'] = atomical_id_basic_info.get('subtype')
                        return_struct['atomicals'][atomical_id_ref]['subrealm_candidates'] = atomical_id_basic_info.get('$subrealm_candidates')
                        return_struct['atomicals'][atomical_id_ref]['request_subrealm_status'] = atomical_id_basic_info.get('$request_subrealm_status')
                        return_struct['atomicals'][atomical_id_ref]['request_full_realm_name'] = atomical_id_basic_info.get('$request_full_realm_name')
                        return_struct['atomicals'][atomical_id_ref]['request_subrealm'] = atomical_id_basic_info.get('$request_subrealm')
                        return_struct['atomicals'][atomical_id_ref]['parent_realm'] = atomical_id_basic_info.get('$parent_realm')
                    elif atomical_id_basic_info.get('subtype') == 'request_dmitem':
                        return_struct['atomicals'][atomical_id_ref]['subtype'] = atomical_id_basic_info.get('subtype')
                        return_struct['atomicals'][atomical_id_ref]['dmitem_candidates'] = atomical_id_basic_info.get('$dmitem_candidates')
                        return_struct['atomicals'][atomical_id_ref]['request_dmitem_status'] = atomical_id_basic_info.get('$request_dmitem_status')
                        return_struct['atomicals'][atomical_id_ref]['request_dmitem'] = atomical_id_basic_info.get('$request_dmitem')
                        return_struct['atomicals'][atomical_id_ref]['parent_container'] = atomical_id_basic_info.get('$parent_container')
                    elif atomical_id_basic_info.get('subtype') == 'request_container':
                        return_struct['atomicals'][atomical_id_ref]['subtype'] = atomical_id_basic_info.get('subtype')
                        return_struct['atomicals'][atomical_id_ref]['container_candidates'] = atomical_id_basic_info.get('$container_candidates')
                        return_struct['atomicals'][atomical_id_ref]['request_container_status'] = atomical_id_basic_info.get('$request_container_status')
                        return_struct['atomicals'][atomical_id_ref]['request_container'] = atomical_id_basic_info.get('$request_container')
                    elif atomical_id_basic_info.get('$request_ticker_status'):
                        return_struct['atomicals'][atomical_id_ref]['subtype'] = atomical_id_basic_info.get('subtype')
                        return_struct['atomicals'][atomical_id_ref]['ticker_candidates'] = atomical_id_basic_info.get('$ticker_candidates')
                        return_struct['atomicals'][atomical_id_ref]['request_ticker_status'] =  atomical_id_basic_info.get('$request_ticker_status')
                        return_struct['atomicals'][atomical_id_ref]['request_ticker'] = atomical_id_basic_info.get('$request_ticker')

                if returned_utxo['height'] <= 0:
                    return_struct['atomicals'][atomical_id_ref]['unconfirmed'] += returned_utxo['value']
                else:
                    return_struct['atomicals'][atomical_id_ref]['confirmed'] += returned_utxo['value']

        return return_struct
    
    ############################################
    #  get method
    ############################################
    async def handle_get_method(self, request):
        method = request.match_info.get('method', None)
        params = json.loads(request.query.get("params", "[]"))

        rpc_service = await self.get_rpc_server()
        async with aiorpcx.connect_rs(str(rpc_service.address.host), int(rpc_service.address.port)) as session:
            result = await session.send_request(method, params)
            await session.close()

        return result
    
    ############################################
    #  post method
    ############################################
    async def handle_post_method(self, request):
        json_data = await request.json()
        method = request.match_info.get('method', None)
        params = json_data.get("params", "[]")
        rpc_service = await self.get_rpc_server()
        async with aiorpcx.connect_rs(str(rpc_service.address.host), int(rpc_service.address.port)) as session:
            result = await session.send_request(method, params)
            await session.close()

        return result

    ############################################
    #  http method
    ############################################  

    # verified
    async def proxy(self, request):
        result = {"success":True,"info":{"note":"Atomicals ElectrumX Digital Object Proxy Online","usageInfo":{"note":"The service offers both POST and GET requests for proxying requests to ElectrumX. To handle larger broadcast transaction payloads use the POST method instead of GET.","POST":"POST /proxy/:method with string encoded array in the field \\\"params\\\" in the request body. ","GET":"GET /proxy/:method?params=[\\\"value1\\\"] with string encoded array in the query argument \\\"params\\\" in the URL."},"healthCheck":"GET /proxy/health","github":"https://github.com/atomicals/electrumx-proxy","license":"MIT"}}
        return web.json_response(data=result)

    # verified
    async def health(self, request):
        result = {"success": True,"health": True}
        return web.json_response(data=result)
    
    # verified
    async def atomicals_list(self, request):
        params = await self.format_params(request)
        offset = params.get(0, 100)
        limit = params.get(1, 0)
        asc = params.get(2, True)

        '''Return the list of atomicals order by reverse atomical number'''
        formatted_results = await self.atomicals_list_get(offset, limit, asc)
        return formatted_results
    
    # verified
    async def atomicals_get(self, request):
        params = await self.format_params(request)
        compact_atomical_id_or_atomical_number = params.get(0, "")

        compact_atomical_id = self.atomical_resolve_id(compact_atomical_id_or_atomical_number)
        return {'global': await self.get_summary_info(), 'result': await self.atomical_id_get(compact_atomical_id)}
    
    # verified
    async def scripthash_listunspent(self, request):
        '''Return the list of UTXOs of a scripthash.'''
        params = await self.format_params(request)
        scripthash = params.get(0, "")

        hashX = scripthash_to_hashX(scripthash)
        return await self.hashX_listunspent(hashX)
    
    # need verify
    async def transaction_broadcast(self, request):
        '''Broadcast a raw transaction to the network.
        raw_tx: the raw transaction as a hexadecimal string'''
        params = await self.format_params(request)
        raw_tx = params.get(0, "")

        # self.bump_cost(0.25 + len(raw_tx) / 5000)
        # This returns errors as JSON RPC errors, as is natural
        try:
            hex_hash = await self.session_mgr.broadcast_transaction_validated(raw_tx, True)
        except DaemonError as e:
            error, = e.args
            message = error['message']
            self.logger.info(f'error sending transaction: {message}')
            raise RPCError(BAD_REQUEST, 'the transaction was rejected by '
                           f'network rules.\n\n{message}\n[{raw_tx}]')
        except AtomicalsValidationError as e:
            self.logger.info(f'error validating atomicals transaction: {e}')
            raise RPCError(ATOMICALS_INVALID_TX, 'the transaction was rejected by '
                           f'atomicals rules.\n\n{e}\n[{raw_tx}]')

        else:
            self.txs_sent += 1
            client_ver = util.protocol_tuple(self.client)
            if client_ver != (0, ):
                msg = self.coin.warn_old_client_on_tx_broadcast(client_ver)
                if msg:
                    self.logger.info(f'sent tx: {hex_hash}. and warned user to upgrade their '
                                     f'client from {self.client}')
                    return msg

            self.logger.info(f'sent tx: {hex_hash}')
            return hex_hash
    
    # verified
    async def scripthash_get_history(self, request):
        '''Return the confirmed and unconfirmed history of a scripthash.'''
        try:
            params = await self.format_params(request)
            scripthash = params.get(0, "")
        except Exception as e:
            scripthash = request

        hashX = scripthash_to_hashX(scripthash)
        return await self.confirmed_and_unconfirmed_history(hashX)
    
    # verified
    async def transaction_get(self, request):
        '''Return the serialized raw transaction given its hash

        tx_hash: the transaction hash as a hexadecimal string
        verbose: passed on to the daemon
        '''
        params = await self.format_params(request)
        tx_hash = params.get(0, "")
        verbose = params.get(1, False)

        assert_tx_hash(tx_hash)
        if verbose not in (True, False):
            raise RPCError(BAD_REQUEST, '"verbose" must be a boolean')
        
        return await self.daemon_request('getrawtransaction', tx_hash, verbose)
    
    # verified
    async def atomical_get_state(self, request):
        # async def atomical_get_state(self, compact_atomical_id_or_atomical_number, Verbose=False):
        params = await self.format_params(request)
        compact_atomical_id_or_atomical_number = params.get(0, "")
        Verbose = params.get(0, False)

        compact_atomical_id = self.atomical_resolve_id(compact_atomical_id_or_atomical_number)
        return {'global': await self.get_summary_info(), 'result': await self.atomical_id_get_state(compact_atomical_id, Verbose)}
    
    # verified
    async def scripthash_get_balance(self, request):
        '''Return the confirmed and unconfirmed balance of a scripthash.'''
        params = await self.format_params(request)
        scripthash = params.get(0, "")

        hashX = scripthash_to_hashX(scripthash)
        return await self.get_balance(hashX)
    
    # verified
    async def atomicals_get_location(self, request):
        params = await self.format_params(request)
        compact_atomical_id_or_atomical_number = params.get(0, "")
        compact_atomical_id = self.atomical_resolve_id(compact_atomical_id_or_atomical_number)
        return {'global': await self.get_summary_info(), 'result': await self.atomical_id_get_location(compact_atomical_id)}
    
    # verified
    async def atomicals_listscripthash(self, request):
        '''Return the list of Atomical UTXOs for an address'''
        params = await self.format_params(request)
        scripthash = params.get(0, "")
        Verbose = params.get(1, False)

        hashX = scripthash_to_hashX(scripthash)
        return await self.hashX_listscripthash_atomicals(hashX, Verbose)
    
    # verified
    async def atomicals_get_global(self, request):
        params = await self.format_params(request)
        hashes = params.get(0, 10)
        return {'global': await self.get_summary_info(hashes)}
    
    async def block_header(self, request):
        '''Return a raw block header as a hexadecimal string, or as a
        dictionary with a merkle proof.'''
        params = await self.format_params(request)
        height = params.get(0, 0)
        cp_height = params.get(1, 0)
        height = non_negative_integer(height)
        cp_height = non_negative_integer(cp_height)
        raw_header_hex = (await self.session_mgr.raw_header(height)).hex()
        if cp_height == 0:
            return raw_header_hex
        result = {'header': raw_header_hex}
        result.update(await self._merkle_proof(cp_height, height))
        return result

    async def block_headers(self, request):
        '''Return count concatenated block headers as hex for the main chain;
        starting at start_height.

        start_height and count must be non-negative integers.  At most
        MAX_CHUNK_SIZE headers will be returned.
        '''
        params = await self.format_params(request)
        start_height = params.get(0, 0)
        count = params.get(1, 0)
        cp_height = params.get(2, 0)

        start_height = non_negative_integer(start_height)
        count = non_negative_integer(count)
        cp_height = non_negative_integer(cp_height)

        max_size = self.MAX_CHUNK_SIZE
        count = min(count, max_size)
        headers, count = await self.db.read_headers(start_height, count)
        result = {'hex': headers.hex(), 'count': count, 'max': max_size}
        if count and cp_height:
            last_height = start_height + count - 1
            result.update(await self._merkle_proof(cp_height, last_height))
        return result
    
    async def estimatefee(self, request):
        '''The estimated transaction fee per kilobyte to be paid for a
        transaction to be included within a certain number of blocks.

        number: the number of blocks
        mode: CONSERVATIVE or ECONOMICAL estimation mode
        '''
        params = await self.format_params(request)
        number = params.get(0, 0)
        mode = params.get(1, None)

        number = non_negative_integer(number)
        # use whitelist for mode, otherwise it would be easy to force a cache miss:
        if mode not in self.coin.ESTIMATEFEE_MODES:
            raise RPCError(BAD_REQUEST, f'unknown estimatefee mode: {mode}')

        number = self.coin.bucket_estimatefee_block_target(number)
        cache = self.session_mgr.estimatefee_cache

        cache_item = cache.get((number, mode))
        if cache_item is not None:
            blockhash, feerate, lock = cache_item
            if blockhash and blockhash == self.session_mgr.bp.tip:
                return feerate
        else:
            # create lock now, store it, and only then await on it
            lock = asyncio.Lock()
            cache[(number, mode)] = (None, None, lock)
        async with lock:
            cache_item = cache.get((number, mode))
            if cache_item is not None:
                blockhash, feerate, lock = cache_item
                if blockhash == self.session_mgr.bp.tip:
                    return feerate
            blockhash = self.session_mgr.bp.tip
            if mode:
                feerate = await self.daemon_request('estimatefee', number, mode)
            else:
                feerate = await self.daemon_request('estimatefee', number)
            assert feerate is not None
            assert blockhash is not None
            cache[(number, mode)] = (blockhash, feerate, lock)
            return feerate
        
    async def headers_subscribe(self, request):
        '''Subscribe to get raw headers of new blocks.'''
        self.subscribe_headers = True
        return self.session_mgr.hsub_results
    
    async def relayfee(self, request):
        '''The minimum fee a low-priority tx must pay in order to be accepted
        to the daemon's memory pool.'''
        return await self.daemon_request('relayfee')
    
    async def scripthash_get_mempool(self, request):
        '''Return the mempool transactions touching a scripthash.'''
        params = await self.format_params(request)
        scripthash = params.get(0, "")

        hashX = scripthash_to_hashX(scripthash)
        return await self.unconfirmed_history(hashX)
    
    async def scripthash_subscribe(self, request):
        '''Subscribe to a script hash.

        scripthash: the SHA256 hash of the script to subscribe to'''
        params = await self.format_params(request)
        scripthash = params.get(0, "")
        hashX = scripthash_to_hashX(scripthash)
        return await self.hashX_subscribe(hashX, scripthash)
    
    async def transaction_merkle(self, request):
        '''Return the merkle branch to a confirmed transaction given its hash
        and height.

        tx_hash: the transaction hash as a hexadecimal string
        height: the height of the block it is in
        '''
        params = await self.format_params(request)
        tx_hash = params.get(0, "")
        height = params.get(1, "")

        tx_hash = assert_tx_hash(tx_hash)
        height = non_negative_integer(height)

        branch, tx_pos, cost = await self.session_mgr.merkle_branch_for_tx_hash(
            height, tx_hash)

        res = {"block_height": height, "merkle": branch, "pos": tx_pos}
        return res
    
    async def transaction_id_from_pos(self, request):
        '''Return the txid and optionally a merkle proof, given
        a block height and position in the block.
        '''
        params = await self.format_params(request)
        height = params.get(0, 0)
        tx_pos = params.get(1, 0)
        merkle = params.get(2, False)

        tx_pos = non_negative_integer(tx_pos)
        height = non_negative_integer(height)
        if merkle not in (True, False):
            raise RPCError(BAD_REQUEST, '"merkle" must be a boolean')

        if merkle:
            branch, tx_hash, cost = await self.session_mgr.merkle_branch_for_tx_pos(
                height, tx_pos)
            return {"tx_hash": tx_hash, "merkle": branch}
        else:
            tx_hashes, cost = await self.session_mgr.tx_hashes_at_blockheight(height)
            try:
                tx_hash = tx_hashes[tx_pos]
            except IndexError:
                raise RPCError(BAD_REQUEST,
                               f'no tx at position {tx_pos:,d} in block at height {height:,d}')
            return hash_to_hex_str(tx_hash)
        
    async def compact_fee_histogram(self, request):
        return await self.mempool.compact_fee_histogram()
    
    async def rpc_add_peer(self, request):
        '''Add a peer.

        real_name: "bch.electrumx.cash t50001 s50002" for example
        '''
        params = await self.format_params(request)
        real_name = params.get(0, "")
        await self.peer_mgr.add_localRPC_peer(real_name)
        
        res = f"peer '{real_name}' added"
        return res

    async def add_peer(self, request):
        '''Add a peer (but only if the peer resolves to the source).'''
        params = await self.format_params(request)
        features = params.get(0, None)
        self.is_peer = True
        return await self.peer_mgr.on_add_peer(features, self.remote_address())
    
    async def banner(self, request):
        '''Return the server banner text.'''
        banner = f'You are connected to an {electrumx.version} server.'
        if self.is_tor():
            banner_file = self.env.tor_banner_file
        else:
            banner_file = self.env.banner_file
        if banner_file:
            try:
                with codecs.open(banner_file, 'r', 'utf-8') as f:
                    banner = f.read()
            except (OSError, UnicodeDecodeError) as e:
                self.logger.error(f'reading banner file {banner_file}: {e!r}')
            else:
                banner = await self.replaced_banner(banner)
        return banner
    
    async def donation_address(self, request):
        '''Return the donation address as a string, empty if there is none.'''
        return self.env.donation_address
    
    async def server_features_async(self, request):
        return self.server_features(self.env)
    
    async def peers_subscribe(self, request):
        '''Return the server peers as a list of (ip, host, details) tuples.'''
        return self.peer_mgr.on_peers_subscribe(self.is_tor())
    
    async def ping(self, request):
        '''Serves as a connection keep-alive mechanism and for the client to
        confirm the server is still responding.
        '''
        return None
    
    async def server_version(self, request):
        '''Returns the server version as a string.

        client_name: a string identifying the client
        protocol_version: the protocol version spoken by the client
        '''
        params = await self.format_params(request)
        client_name = params.get(0, "")
        protocol_version = params.get(1, None)

        if self.sv_seen:
            raise RPCError(BAD_REQUEST, f'server.version already sent')
        self.sv_seen = True

        if client_name:
            client_name = str(client_name)
            if self.env.drop_client is not None and \
                    self.env.drop_client.match(client_name):
                raise ReplyAndDisconnect(RPCError(
                    BAD_REQUEST, f'unsupported client: {client_name}'))
            self.client = client_name[:17]

        # Find the highest common protocol version.  Disconnect if
        # that protocol version in unsupported.
        ptuple, client_min = util.protocol_version(
            protocol_version, self.PROTOCOL_MIN, self.PROTOCOL_MAX)

        await self.crash_old_client(ptuple, self.env.coin.CRASH_CLIENT_VER)

        if ptuple is None:
            if client_min > self.PROTOCOL_MIN:
                self.logger.info(f'client requested future protocol version '
                                 f'{util.version_string(client_min)} '
                                 f'- is your software out of date?')
            raise ReplyAndDisconnect(RPCError(
                BAD_REQUEST, f'unsupported protocol version: {protocol_version}'))
        self.set_request_handlers(ptuple)

        return electrumx.version, self.protocol_version_string()
    
    async def transaction_broadcast_validate(self, request):
        '''Simulate a Broadcast a raw transaction to the network.

        raw_tx: the raw transaction as a hexadecimal string to validate for Atomicals FT rules'''
        params = await self.format_params(request)
        raw_tx = params.get(0, "")
        # This returns errors as JSON RPC errors, as is natural
        try:
            hex_hash = await self.session_mgr.broadcast_transaction_validated(raw_tx, False)
            return hex_hash
        except AtomicalsValidationError as e:
            self.logger.info(f'error validating atomicals transaction: {e}')
            raise RPCError(ATOMICALS_INVALID_TX, 'the transaction was rejected by '
                           f'atomicals rules.\n\n{e}\n[{raw_tx}]')
        
    async def atomicals_get_ft_balances(self, request):
        '''Return the FT balances for a scripthash address'''
        params = await self.format_params(request)
        scripthash = params.get(0, "")
        hashX = scripthash_to_hashX(scripthash)
        return await self.hashX_ft_balances_atomicals(hashX)

    async def atomicals_get_nft_balances(self, request):
        '''Return the NFT balances for a scripthash address'''
        params = await self.format_params(request)
        scripthash = params.get(0, "")
        hashX = scripthash_to_hashX(scripthash)
        return await self.hashX_nft_balances_atomicals(hashX)
    
    async def atomicals_num_to_id(self, request):
        params = await self.format_params(request)
        limit = params.get(0, 10)
        offset = params.get(1, 0)
        asc = params.get(2, False)

        atomicals_num_to_id_map = await self.db.get_num_to_id(limit, offset, asc)
        atomicals_num_to_id_map_reformatted = {}
        for num, id in atomicals_num_to_id_map.items():
            atomicals_num_to_id_map_reformatted[num] = location_id_bytes_to_compact(id)
        return {'global': await self.get_summary_info(), 'result': atomicals_num_to_id_map_reformatted }
    
    async def atomicals_block_txs(self, request):
        params = await self.format_params(request)
        height = params.get(0, "")
        tx_list = self.session_mgr.bp.get_atomicals_block_txs(height)
        return {'global': await self.get_summary_info(), 'result': tx_list }
    
    async def atomicals_dump(self, request):
        self.db.dump()
        return {'result': True}

    async def atomicals_at_location(self, request):
        '''Return the Atomicals at a specific location id```
        '''
        params = await self.format_params(request)
        compact_location_id = params.get(0, "")

        atomical_basic_infos = []
        atomicals_found_at_location = self.db.get_atomicals_by_location_extended_info_long_form(compact_to_location_id_bytes(compact_location_id))
        # atomicals_found_at_location['atomicals']
        # atomicals_found_at_location['atomicals'].sort(key=lambda x: x['atomical_number'])
        for atomical_id in atomicals_found_at_location['atomicals']:
            atomical_basic_info = self.session_mgr.bp.get_atomicals_id_mint_info_basic_struct(atomical_id)
            atomical_basic_infos.append(atomical_basic_info)
        return {
            'location_info': atomicals_found_at_location['location_info'],
            'atomicals': atomical_basic_infos
        }

    async def atomical_get_state_history(self, request):
        params = await self.format_params(request)
        compact_atomical_id_or_atomical_number = params.get(0, "")

        compact_atomical_id = self.atomical_resolve_id(compact_atomical_id_or_atomical_number)
        return {'global': await self.get_summary_info(), 'result': await self.atomical_id_get_state_history(compact_atomical_id)}
    
    async def atomical_get_events(self, request):
        params = await self.format_params(request)
        compact_atomical_id_or_atomical_number = params.get(0, "")

        compact_atomical_id = self.atomical_resolve_id(compact_atomical_id_or_atomical_number)
        return {'global': await self.get_summary_info(), 'result': await self.atomical_id_get_events(compact_atomical_id)}    

    async def atomicals_get_tx_history(self, request):
        '''Return the history of an Atomical```
        atomical_id: the mint transaction hash + 'i'<index> of the atomical id
        verbose: to determine whether to print extended information
        '''
        params = await self.format_params(request)
        compact_atomical_id_or_atomical_number = params.get(0, "")

        compact_atomical_id = compact_atomical_id_or_atomical_number
        if isinstance(compact_atomical_id_or_atomical_number, int) != True and is_compact_atomical_id(compact_atomical_id_or_atomical_number):
            assert_atomical_id(compact_atomical_id)
        else:
            compact_atomical_id = location_id_bytes_to_compact(self.db.get_atomical_id_by_atomical_number(compact_atomical_id_or_atomical_number))
        return {'global': await self.get_summary_info(), 'result': await self.atomical_id_get_tx_history(compact_atomical_id)}

    # Get a summary view of a realm and if it's allowing mints and what parts already existed of a subrealm
    async def atomicals_get_realm_info(self, request):
        params = await self.format_params(request)
        full_name = params.get(0, "")
        Verbose = params.get(1, False)

        if not full_name or not isinstance(full_name, str):
            raise RPCError(BAD_REQUEST, f'invalid input full_name: {full_name}')
        full_name = full_name.lower()
        split_names = full_name.split('.')
        total_name_parts = len(split_names)
        level = 0
        last_found_realm_atomical_id = None
        last_found_realm = None
        realms_path = []
        latest_all_entries_candidates = []
        height = self.session_mgr.bp.height
        for name_part in split_names:
            if level == 0:
                realm_status, last_found_realm, latest_all_entries_candidates = self.session_mgr.bp.get_effective_realm(name_part, height)
            else:
                self.logger.info(f'atomicals_get_realm_info {last_found_realm} {name_part}')
                realm_status, last_found_realm, latest_all_entries_candidates = self.session_mgr.bp.get_effective_subrealm(last_found_realm, name_part, height)
            # stops when it does not found the realm component
            if realm_status != 'verified':
                break
            # Save the latest realm (could be the top level realm, or the parent of a subrealm, or even the subrealm itself)
            last_found_realm_atomical_id = last_found_realm
            # Add it to the list of paths
            realms_path.append({
                'atomical_id': location_id_bytes_to_compact(last_found_realm),
                'name_part': name_part,
                'candidates': latest_all_entries_candidates
            })
            level += 1

        joined_name = ''
        is_first_name_part = True
        for name_element in realms_path:
            if is_first_name_part:
                is_first_name_part = False
            else:
                joined_name += '.'
            joined_name +=  name_element['name_part']
        # Nothing was found
        realms_path_len = len(realms_path)
        if realms_path_len == 0:
            return {'result': {
                    'atomical_id': None,
                    'top_level_realm_atomical_id': None,
                    'top_level_realm_name': None,
                    'nearest_parent_realm_atomical_id': None,
                    'nearest_parent_realm_name': None,
                    'request_full_realm_name': full_name,
                    'found_full_realm_name': None,
                    'missing_name_parts': full_name,
                    'candidates': format_name_type_candidates_to_rpc(latest_all_entries_candidates, self.session_mgr.bp.build_atomical_id_to_candidate_map(latest_all_entries_candidates)) }
                }
        # Populate the subrealm minting rules for a parent atomical
        that = self
        def populate_rules_response_struct(parent_atomical_id, struct_to_populate, Verbose):
            current_height = that.session_mgr.bp.height
            subrealm_mint_mod_history = that.session_mgr.bp.get_mod_history(parent_atomical_id, current_height)
            current_height_latest_state = calculate_latest_state_from_mod_history(subrealm_mint_mod_history)
            current_height_rules_list = validate_rules_data(current_height_latest_state.get(SUBREALM_MINT_PATH, None))
            nearest_parent_realm_subrealm_mint_allowed = False
            struct_to_populate['nearest_parent_realm_subrealm_mint_rules'] = {
                'nearest_parent_realm_atomical_id': location_id_bytes_to_compact(parent_atomical_id),
                'current_height': current_height,
                'current_height_rules': current_height_rules_list
            }
            if current_height_rules_list and len(current_height_rules_list) > 0:
                nearest_parent_realm_subrealm_mint_allowed = True
            struct_to_populate['nearest_parent_realm_subrealm_mint_allowed'] = nearest_parent_realm_subrealm_mint_allowed
        #
        #
        #
        # At least the top level realm was found if we got this far
        #
        #
        # The number of realms returned and name components is equal, therefore the subrealm was found correctly
        if realms_path_len == total_name_parts:
            nearest_parent_realm_atomical_id = None
            nearest_parent_realm_name = None
            top_level_realm = realms_path[0]['atomical_id']
            top_level_realm_name = realms_path[0]['name_part']
            if realms_path_len >= 2:
                nearest_parent_realm_atomical_id = realms_path[-2]['atomical_id']
                nearest_parent_realm_name = realms_path[-2]['name_part']
            elif realms_path_len == 1:
                nearest_parent_realm_atomical_id = top_level_realm
                nearest_parent_realm_name = top_level_realm_name
            final_subrealm_name = split_names[-1]
            applicable_rule_map = self.session_mgr.bp.build_applicable_rule_map(latest_all_entries_candidates, compact_to_location_id_bytes(nearest_parent_realm_atomical_id), final_subrealm_name)
            return_struct = {
                'atomical_id': realms_path[-1]['atomical_id'],
                'top_level_realm_atomical_id': top_level_realm,
                'top_level_realm_name': top_level_realm_name,
                'nearest_parent_realm_atomical_id': nearest_parent_realm_atomical_id,
                'nearest_parent_realm_name': nearest_parent_realm_name,
                'request_full_realm_name': full_name,
                'found_full_realm_name': joined_name,
                'missing_name_parts': None,
                'candidates': format_name_type_candidates_to_rpc(latest_all_entries_candidates, self.session_mgr.bp.build_atomical_id_to_candidate_map(latest_all_entries_candidates))
            }
            populate_rules_response_struct(compact_to_location_id_bytes(nearest_parent_realm_atomical_id), return_struct, Verbose)
            return {'result': return_struct}

        # The number of realms and components do not match, that is because at least the top level realm or intermediate subrealm was found
        # But the final subrealm does not exist yet
        # if realms_path_len < total_name_parts:
        # It is known if we got this far that realms_path_len < total_name_parts
        nearest_parent_realm_atomical_id = None
        nearest_parent_realm_name = None
        top_level_realm = realms_path[0]['atomical_id']
        top_level_realm_name = realms_path[0]['name_part']
        if realms_path_len >= 2:
            nearest_parent_realm_atomical_id = realms_path[-1]['atomical_id']
            nearest_parent_realm_name = realms_path[-1]['name_part']
        elif realms_path_len == 1:
            nearest_parent_realm_atomical_id = top_level_realm
            nearest_parent_realm_name = top_level_realm_name

        missing_name_parts = '.'.join(split_names[ len(realms_path):])
        final_subrealm_name = split_names[-1]
        applicable_rule_map = self.session_mgr.bp.build_applicable_rule_map(latest_all_entries_candidates, compact_to_location_id_bytes(nearest_parent_realm_atomical_id), final_subrealm_name)
        return_struct = {
            'atomical_id': None,
            'top_level_realm_atomical_id': top_level_realm,
            'top_level_realm_name': top_level_realm_name,
            'nearest_parent_realm_atomical_id': nearest_parent_realm_atomical_id,
            'nearest_parent_realm_name': nearest_parent_realm_name,
            'request_full_realm_name': full_name,
            'found_full_realm_name': joined_name,
            'missing_name_parts': missing_name_parts,
            'final_subrealm_name': final_subrealm_name,
            'candidates': format_name_type_candidates_to_rpc_for_subname(latest_all_entries_candidates, self.session_mgr.bp.build_atomical_id_to_candidate_map(latest_all_entries_candidates))
        }
        if Verbose:
            populate_rules_response_struct(compact_to_location_id_bytes(nearest_parent_realm_atomical_id), return_struct, Verbose)
        return {'result': return_struct}
    
    async def atomicals_get_by_realm(self, request):
        params = await self.format_params(request)
        name = params.get(0, "")

        height = self.session_mgr.bp.height
        status, candidate_atomical_id, all_entries = self.session_mgr.bp.get_effective_realm(name, height)
        formatted_entries = format_name_type_candidates_to_rpc(all_entries, self.session_mgr.bp.build_atomical_id_to_candidate_map(all_entries))

        if candidate_atomical_id:
            candidate_atomical_id = location_id_bytes_to_compact(candidate_atomical_id)

        found_atomical_id = None
        if status == 'verified':
            found_atomical_id = candidate_atomical_id

        return_result = {
            'status': status,
            'candidate_atomical_id': candidate_atomical_id,
            'atomical_id': found_atomical_id,
            'candidates': formatted_entries,
            'type': 'realm'
        }
        res = {
            'result': return_result
        }
        return res
    
    async def atomicals_get_by_subrealm(self, request):
        params = await self.format_params(request)
        parent_compact_atomical_id_or_atomical_number = params.get(0, "")
        name = params.get(1, "")

        height = self.session_mgr.bp.height
        compact_atomical_id_parent = self.atomical_resolve_id(parent_compact_atomical_id_or_atomical_number)
        atomical_id_parent = compact_to_location_id_bytes(compact_atomical_id_parent)
        status, candidate_atomical_id, all_entries = self.session_mgr.bp.get_effective_subrealm(atomical_id_parent, name, height)
        formatted_entries = format_name_type_candidates_to_rpc(all_entries, self.session_mgr.bp.build_atomical_id_to_candidate_map(all_entries))

        if candidate_atomical_id:
            candidate_atomical_id = location_id_bytes_to_compact(candidate_atomical_id)

        found_atomical_id = None
        if status == 'verified':
            found_atomical_id = candidate_atomical_id

        return_result = {
            'status': status,
            'candidate_atomical_id': candidate_atomical_id,
            'atomical_id': found_atomical_id,
            'candidates': formatted_entries,
            'type': 'subrealm'
        }
        res = {
            'result': return_result
        }
        return res
    
    async def atomicals_get_by_dmitem(self, request):
        params = await self.format_params(request)
        parent_compact_atomical_id_or_atomical_number = params.get(0, "")
        name = params.get(1, "")

        height = self.session_mgr.bp.height
        compact_atomical_id_parent = self.atomical_resolve_id(parent_compact_atomical_id_or_atomical_number)
        atomical_id_parent = compact_to_location_id_bytes(compact_atomical_id_parent)
        status, candidate_atomical_id, all_entries = self.session_mgr.bp.get_effective_dmitem(atomical_id_parent, name, height)
        formatted_entries = format_name_type_candidates_to_rpc(all_entries, self.session_mgr.bp.build_atomical_id_to_candidate_map(all_entries))

        if candidate_atomical_id:
            candidate_atomical_id = location_id_bytes_to_compact(candidate_atomical_id)

        found_atomical_id = None
        if status == 'verified':
            found_atomical_id = candidate_atomical_id

        return_result = {
            'status': status,
            'candidate_atomical_id': candidate_atomical_id,
            'atomical_id': found_atomical_id,
            'candidates': formatted_entries,
            'type': 'dmitem'
        }
        res = {
            'result': return_result
        }
        return res
    
    # verified
    async def atomicals_get_by_ticker(self, request):
        params = await self.format_params(request)
        ticker = params.get(0, "")

        height = self.session_mgr.bp.height
        status, candidate_atomical_id, all_entries = self.session_mgr.bp.get_effective_ticker(ticker, height)
        formatted_entries = format_name_type_candidates_to_rpc(all_entries, self.session_mgr.bp.build_atomical_id_to_candidate_map(all_entries))

        if candidate_atomical_id:
            candidate_atomical_id = location_id_bytes_to_compact(candidate_atomical_id)

        found_atomical_id = None
        if status == 'verified':
            found_atomical_id = candidate_atomical_id

        return_result = {
            'status': status,
            'candidate_atomical_id': candidate_atomical_id,
            'atomical_id': found_atomical_id,
            'candidates': formatted_entries,
            'type': 'ticker'
        }
        return {
            'result': return_result
        }
    
    async def atomicals_get_by_container(self, request):
        params = await self.format_params(request)
        container = params.get(0, "")

        height = self.session_mgr.bp.height
        status, candidate_atomical_id, all_entries = self.session_mgr.bp.get_effective_container(container, height)
        formatted_entries = format_name_type_candidates_to_rpc(all_entries, self.session_mgr.bp.build_atomical_id_to_candidate_map(all_entries))

        if candidate_atomical_id:
            candidate_atomical_id = location_id_bytes_to_compact(candidate_atomical_id)

        found_atomical_id = None
        if status == 'verified':
            found_atomical_id = candidate_atomical_id

        return_result = {
            'status': status,
            'candidate_atomical_id': candidate_atomical_id,
            'atomical_id': found_atomical_id,
            'candidates': formatted_entries,
            'type': 'container'
        }
        res = {
            'result': return_result
        }
        return res
    
    async def atomicals_get_by_container_item(self, request):
        params = await self.format_params(request)
        container = params.get(0, "")
        item_name = params.get(1, "")

        height = self.session_mgr.bp.height
        status, candidate_atomical_id, all_entries = self.session_mgr.bp.get_effective_container(container, height)
        found_atomical_id = None
        formatted_entries = format_name_type_candidates_to_rpc(all_entries, self.session_mgr.bp.build_atomical_id_to_candidate_map(all_entries))
        if status == 'verified':
            found_atomical_id = candidate_atomical_id
        else: 
            self.logger.info(f'formatted_entries {formatted_entries}')
            raise RPCError(BAD_REQUEST, f'Container does not exist')
        status, candidate_atomical_id, all_entries = self.session_mgr.bp.get_effective_dmitem(found_atomical_id, item_name, height)
        found_item_atomical_id = None
        formatted_entries = format_name_type_candidates_to_rpc(all_entries, self.session_mgr.bp.build_atomical_id_to_candidate_map(all_entries))
        if candidate_atomical_id:
            candidate_atomical_id = location_id_bytes_to_compact(candidate_atomical_id)
        if status == 'verified':
            found_item_atomical_id = candidate_atomical_id
        return_result = {
            'status': status, 
            'candidate_atomical_id': candidate_atomical_id, 
            'atomical_id': found_item_atomical_id, 
            'candidates': formatted_entries, 
            'type': 'item'
        }
        return {
            'result': return_result
        }

    async def atomicals_get_by_container_item_validation(self, request):
        params = await self.format_params(request)
        container = params.get(0, "")
        item_name = params.get(1, "")
        bitworkc = params.get(2, "")
        bitworkr = params.get(3, "")
        main_name = params.get(4, "")
        main_hash = params.get(5, "")
        proof = params.get(6, "")
        check_without_sealed = params.get(7, "")

        height = self.session_mgr.bp.height
        status, candidate_atomical_id, all_entries = self.session_mgr.bp.get_effective_container(container, height)
        found_parent_atomical_id = None
        formatted_entries = format_name_type_candidates_to_rpc(all_entries, self.session_mgr.bp.build_atomical_id_to_candidate_map(all_entries))
        if status == 'verified':
            found_parent_atomical_id = candidate_atomical_id
        else:
            raise RPCError(BAD_REQUEST, f'Container does not exist')
        compact_atomical_id = location_id_bytes_to_compact(found_parent_atomical_id)
        container_info = await self.atomical_id_get(compact_atomical_id)
        # If it is a dmint container then there is no items field, instead construct it from the dmitems
        container_dmint_status = container_info.get('$container_dmint_status')
        errors = container_dmint_status.get('errors')
        if not container_dmint_status or container_dmint_status.get('status') != 'valid':
            errors = container_dmint_status.get('errors')
            if check_without_sealed and errors and len(errors) == 1 and errors[0] == 'container not sealed':
                pass
            else:
                raise RPCError(BAD_REQUEST, f'Container dmint status is invalid')

        dmint = container_dmint_status.get('dmint')
        status, candidate_atomical_id, all_entries = self.session_mgr.bp.get_effective_dmitem(found_parent_atomical_id, item_name, height)
        found_item_atomical_id = None
        formatted_entries = format_name_type_candidates_to_rpc(all_entries, self.session_mgr.bp.build_atomical_id_to_candidate_map(all_entries))
        if candidate_atomical_id:
            candidate_atomical_id = location_id_bytes_to_compact(candidate_atomical_id)
        if status == 'verified':
            found_item_atomical_id = candidate_atomical_id

        # validate the proof data nonetheless
        if not proof or not isinstance(proof, list) or len(proof) == 0:
            raise RPCError(BAD_REQUEST, f'Proof must be provided')

        applicable_rule, state_at_height = self.session_mgr.bp.get_applicable_rule_by_height(found_parent_atomical_id, item_name, height - MINT_SUBNAME_RULES_BECOME_EFFECTIVE_IN_BLOCKS, DMINT_PATH)
        proof_valid, target_vector, target_hash = validate_merkle_proof_dmint(dmint['merkle'], item_name, bitworkc, bitworkr, main_name, main_hash, proof)
        if applicable_rule and applicable_rule.get('matched_rule'):
            applicable_rule = applicable_rule.get('matched_rule')

        return_result = {
            'status': status,
            'candidate_atomical_id': candidate_atomical_id,
            'atomical_id': found_item_atomical_id,
            'candidates': formatted_entries,
            'type': 'item',
            'applicable_rule': applicable_rule,
            'proof_valid': proof_valid,
            'target_vector': target_vector,
            'target_hash': target_hash,
            'dmint': state_at_height.get('dmint')
        }
        res = {
            'result': return_result
        }
        return res
    
    def auto_populate_container_regular_items_fields(self, items):
        if not items or not isinstance(items, dict):
            return {}
        for item, value in items.items():
            provided_id = value.get('id') 
            value['status'] = 'verified'
            if provided_id and isinstance(provided_id, bytes) and len(provided_id) == 36:
                value['$id'] = location_id_bytes_to_compact(provided_id)
        return auto_encode_bytes_elements(items)

    async def atomicals_get_container_items(self, request):
        params = await self.format_params(request)
        container = params.get(0, "")
        limit = params.get(1, 10)
        offset = params.get(2, 0)

        status, candidate_atomical_id, all_entries = self.session_mgr.bp.get_effective_container(container, self.session_mgr.bp.height)
        found_atomical_id = None
        if status == 'verified':
            found_atomical_id = candidate_atomical_id
        else:
            raise RPCError(BAD_REQUEST, f'Container not found')

        compact_atomical_id = location_id_bytes_to_compact(found_atomical_id)
        container_info = await self.atomical_id_get(compact_atomical_id)
        # If it is a dmint container then there is no items field, instead construct it from the dmitems
        container_dmint_status = container_info.get('$container_dmint_status')
        items = []
        if container_dmint_status:
            if limit > 100:
                limit = 100
            if offset < 0:
                offset = 0
            height = self.session_mgr.bp.height
            items = await self.session_mgr.bp.get_effective_dmitems_paginated(found_atomical_id, limit, offset, height)
            res = {
                'result': {
                    'container': container_info,
                    'item_data': {
                        'limit': limit,
                        'offset': offset,
                        'type': 'dmint',
                        'items': self.auto_populate_container_dmint_items_fields(items)
                    }
                }
            }
        else:
            container_mod_history = self.session_mgr.bp.get_mod_history(found_atomical_id, self.session_mgr.bp.height)
            current_height_latest_state = calculate_latest_state_from_mod_history(container_mod_history)
            items = current_height_latest_state.get('items', [])
            res = {
                'result': {
                    'container': container_info,
                    'item_data': {
                        'limit': limit,
                        'offset': offset,
                        'type': 'regular',
                        'items': self.auto_populate_container_regular_items_fields(items)
                    }
                }
            }
        return res
    
    async def atomicals_get_ft_info(self, request):
        params = await self.format_params(request)
        compact_atomical_id_or_atomical_number = params.get(0, "")
        compact_atomical_id = self.atomical_resolve_id(compact_atomical_id_or_atomical_number)
        return {'global': await self.get_summary_info(), 'result': await self.atomical_id_get_ft_info(compact_atomical_id)}
    
<<<<<<< HEAD
    async def atomicals_get_ft_info_batch(self, request):
        params = await self.format_params(request)
        compact_atomical_id_or_atomical_number_list = list(params.values())
        compact_atomical_id_list = []
        result = []
        for compact_atomical_id_or_atomical_number in compact_atomical_id_or_atomical_number_list:
            compact_atomical_id = self.atomical_resolve_id(compact_atomical_id_or_atomical_number)
            compact_atomical_id_list.append(compact_atomical_id)
            result.append(self.atomical_id_get_ft_info(compact_atomical_id))
        return {'global': await self.get_summary_info(), 'result': await asyncio.gather(*result)}
=======
    async def atomicals_get_dft_mints(self, request):
        params = await self.format_params(request)
        compact_atomical_id_or_atomical_number = params.get(0, "")
        atomical_id = compact_to_location_id_bytes(compact_atomical_id_or_atomical_number)
        Limit = params.get(1, 100)
        Offset = params.get(2, 0)
        return {'global': await self.get_summary_info(), 'result': self.session_mgr.bp.get_distmints_by_atomical_id(atomical_id, Limit, Offset)} 
>>>>>>> 37c50e54
    
    # verified
    async def atomicals_search_tickers(self, request):
        params = await self.format_params(request)
        prefix = params.get(0, None)
        Reverse = params.get(1, False)
        Limit = params.get(2, 100)
        Offset = params.get(3, 0)
        return self.atomicals_search_name_template(b'tick', 'ticker', prefix, Reverse, Limit, Offset)
    
    async def atomicals_search_realms(self, request):
        params = await self.format_params(request)
        prefix = params.get(0, None)
        Reverse = params.get(1, False)
        Limit = params.get(2, 100)
        Offset = params.get(3, 0)
        return self.atomicals_search_name_template(b'rlm', 'realm', prefix, Reverse, Limit, Offset)

    async def atomicals_search_subrealms(self, request):
        params = await self.format_params(request)
        parent_realm_id_compact = params.get(0, "")
        prefix = params.get(1, None)
        Reverse = params.get(2, False)
        Limit = params.get(3, 100)
        Offset = params.get(4, 0)
        parent_realm_id_long_form = compact_to_location_id_bytes(parent_realm_id_compact)
        return self.atomicals_search_name_template(b'srlm', 'subrealm', parent_realm_id_long_form + prefix, Reverse, Limit, Offset)

    async def atomicals_search_containers(self, request):
        params = await self.format_params(request)
        prefix = params.get(0, None)
        Reverse = params.get(1, False)
        Limit = params.get(2, 100)
        Offset = params.get(3, 0)

        return self.atomicals_search_name_template(b'co', 'collection', prefix, Reverse, Limit, Offset)
    
    async def atomicals_get_holders(self, request):
        '''Return the holder by a specific location id```
        '''
        params = await self.format_params(request)
        compact_atomical_id = params.get(0, "")
        limit = params.get(1, 50)
        offset = params.get(2, 0)

        formatted_results = []
        atomical_id = compact_to_location_id_bytes(compact_atomical_id)
        atomical = await self.atomical_id_get(compact_atomical_id)
        atomical = await self.db.populate_extended_atomical_holder_info(atomical_id, atomical)
        if atomical["type"] == "FT":
            max_supply = atomical.get('$max_supply', 0)
            for holder in atomical.get("holders", [])[offset:offset+limit]:
                percent = holder['holding'] / max_supply
                formatted_results.append({
                    "percent": percent,
                    "address": get_address_from_output_script(bytes.fromhex(holder['script'])),
                    "holding": holder["holding"]
                })
        elif atomical["type"] == "NFT":
            for holder in atomical.get("holders", [])[offset:offset+limit]:
                formatted_results.append({
                    "address": get_address_from_output_script(bytes.fromhex(holder['script'])),
                    "holding": holder["holding"]
                })
        return formatted_results<|MERGE_RESOLUTION|>--- conflicted
+++ resolved
@@ -1841,7 +1841,6 @@
         compact_atomical_id = self.atomical_resolve_id(compact_atomical_id_or_atomical_number)
         return {'global': await self.get_summary_info(), 'result': await self.atomical_id_get_ft_info(compact_atomical_id)}
     
-<<<<<<< HEAD
     async def atomicals_get_ft_info_batch(self, request):
         params = await self.format_params(request)
         compact_atomical_id_or_atomical_number_list = list(params.values())
@@ -1852,7 +1851,7 @@
             compact_atomical_id_list.append(compact_atomical_id)
             result.append(self.atomical_id_get_ft_info(compact_atomical_id))
         return {'global': await self.get_summary_info(), 'result': await asyncio.gather(*result)}
-=======
+      
     async def atomicals_get_dft_mints(self, request):
         params = await self.format_params(request)
         compact_atomical_id_or_atomical_number = params.get(0, "")
@@ -1860,7 +1859,6 @@
         Limit = params.get(1, 100)
         Offset = params.get(2, 0)
         return {'global': await self.get_summary_info(), 'result': self.session_mgr.bp.get_distmints_by_atomical_id(atomical_id, Limit, Offset)} 
->>>>>>> 37c50e54
     
     # verified
     async def atomicals_search_tickers(self, request):
